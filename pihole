#!/bin/bash

# Pi-hole: A black hole for Internet advertisements
# (c) 2017 Pi-hole, LLC (https://pi-hole.net)
# Network-wide ad blocking via your own hardware.
#
# Controller for all pihole scripts and functions.
#
# This file is copyright under the latest version of the EUPL.
# Please see LICENSE file for your rights under this license.

readonly PI_HOLE_SCRIPT_DIR="/opt/pihole"
readonly wildcardlist="/etc/dnsmasq.d/03-pihole-wildcard.conf"
readonly colfile="${PI_HOLE_SCRIPT_DIR}/COL_TABLE"

source ${colfile}

colfile="${PI_HOLE_SCRIPT_DIR}/COL_TABLE"
source "${colfile}"

# Must be root to use this tool
if [[ ! $EUID -eq 0 ]];then
  if [[ -x "$(command -v sudo)" ]]; then
    exec sudo bash "$0" "$@"
    exit $?
  else
    echo -e "  ${CROSS} sudo is needed to run pihole commands.  Please run this script as root or install sudo."
    exit 1
  fi
fi

webpageFunc() {
  source "${PI_HOLE_SCRIPT_DIR}/webpage.sh"
  main "$@"
  exit 0
}

whitelistFunc() {
 "${PI_HOLE_SCRIPT_DIR}"/list.sh "$@"
  exit 0
}

blacklistFunc() {
  "${PI_HOLE_SCRIPT_DIR}"/list.sh "$@"
  exit 0
}

wildcardFunc() {
  "${PI_HOLE_SCRIPT_DIR}"/list.sh "$@"
  exit 0
}

debugFunc() {
  local automated
  local web

  # Pull off the `debug` leaving passed call augmentation flags in $1
  shift
  if [[ "$@" == *"-a"* ]]; then
    automated="true"
  fi
  if [[ "$@" == *"-w"* ]]; then
    web="true"
  fi

  AUTOMATED=${automated:-} WEBCALL=${web:-} "${PI_HOLE_SCRIPT_DIR}"/piholeDebug.sh
  exit 0
}

flushFunc() {
  "${PI_HOLE_SCRIPT_DIR}"/piholeLogFlush.sh "$@"
  exit 0
}

updatePiholeFunc() {
  "${PI_HOLE_SCRIPT_DIR}"/update.sh
  exit 0
}

reconfigurePiholeFunc() {
  /etc/.pihole/automated\ install/basic-install.sh --reconfigure
  exit 0;
}

updateGravityFunc() {
  "${PI_HOLE_SCRIPT_DIR}"/gravity.sh "$@"
  exit 0
}

scanList(){
  domain="${1}"
  list="${2}"
  method="${3}"

  # Switch folder, preventing grep from printing file path
  cd "/etc/pihole" || return 1

  if [[ -n "${method}" ]]; then
    grep -i -E -l "(^|\s|\/)${domain}($|\s|\/)" ${list} /dev/null 2> /dev/null
  else
    grep -i "${domain}" ${list} /dev/null 2> /dev/null
  fi
}

processWildcards() {
  IFS="." read -r -a array <<< "${1}"
  for (( i=${#array[@]}-1; i>=0; i-- )); do
    ar=""
    for (( j=${#array[@]}-1; j>${#array[@]}-i-2; j-- )); do
      if [[ $j == $((${#array[@]}-1)) ]]; then
        ar="${array[$j]}"
      else
        ar="${array[$j]}.${ar}"
      fi
    done
    echo "${ar}"
  done
}

queryFunc() {
  options="$*"
  options="${options/-q /}"

  if [[ "${options}" == "-h" ]] || [[ "${options}" == "--help" ]]; then
    echo "Usage: pihole -q [option] <domain>
Example: 'pihole -q -exact domain.com'
Query the adlists for a specified domain

Options:
  -adlist             Print the name of the block list URL
  -exact              Search the block lists for exact domain matches
  -all                Return all query matches within a block list
  -h, --help          Show this help dialog"
    exit 0
  fi

  if [[ "${options}" == *"-exact"* ]]; then
    method="exact"
    exact=true
  fi

  if [[ "${options}" == *"-adlist"* ]]; then
    adlist=true
  fi

  if [[ "${options}" == *"-bp"* ]]; then
    method="exact"
    blockpage=true
  fi

  if [[ "${options}" == *"-all"* ]]; then
    all=true
  fi

  # Strip valid options, leaving only the domain and invalid options
  options=$(sed 's/ \?-\(exact\|adlist\(s\)\?\|bp\|all\) \?//g' <<< "$options")

  # Handle errors
  if [[ "${options}" == *" "* ]]; then
    error=true
    str="Unknown option specified"
  elif [[ "${options}" == "-q" ]]; then
    error=true
    str="No domain specified"
  fi

  if [[ -n "${error}" ]]; then
    echo -e "  ${COL_LIGHT_RED}${str}${COL_NC}
  Try 'pihole -q --help' for more information."
    exit 1
  fi

  # If domain contains non ASCII characters, convert domain to punycode if python is available
  # Cr: https://serverfault.com/a/335079
  if [[ "$options" = *[![:ascii:]]* ]]; then
    if command -v python &> /dev/null; then
      query=$(python -c 'import sys;print sys.argv[1].decode("utf-8").encode("idna")' "${options}")
    fi
  else
    query="${options}"
  fi

  # Scan Whitelist and Blacklist
  lists="whitelist.txt blacklist.txt"
  results=($(scanList "${query}" "${lists}" "${method}"))

  if [[ -n "${results[*]}" ]]; then
    blResult=true
    # Loop through each scanList line to print appropriate title
    for result in "${results[@]}"; do
      filename="${result/:*/}"
      if [[ -n "$exact" ]]; then
        printf "  Exact result in %s\n" "${filename}"
      elif [[ -n "$blockpage" ]]; then
        printf "π %s\n" "${filename}"
      else
        domain="${result/*:/}"
        if [[ ! "${filename}" == "${filename_prev:-}" ]]; then
          printf "  Result from %s\n" "${filename}"
        fi
        printf "    %s\n" "${domain}"
        filename_prev="${filename}"
      fi
    done
  fi

  # Scan Wildcards
  if [[ -e "${wildcardlist}" ]]; then
    wildcards=($(processWildcards "${query}"))

    for match in "${wildcards[@]}"; do
      results=($(scanList "\/${match}\/" ${wildcardlist}))

      if [[ -n "${results[*]}" ]]; then
        # Remove empty lines before couting number of results
        count=$(sed '/^\s*$/d' <<< "${results[@]}" | wc -l)
        if [[ "${count}" -ge 0 ]]; then
          blResult=true
          if [[ -z "${blockpage}" ]]; then
            printf "  Wildcard result in %s\n" "${wildcardlist/*dnsmasq.d\/}"
          fi

          if [[ -n "${blockpage}" ]]; then
            echo "π ${wildcardlist/*\/}"
          else
            echo "    *.${match}"
          fi
        fi
      fi
    done

    [[ -n "${blResult}" ]] && [[ -n "${blockpage}" ]] && exit 0
  fi

  # Glob *.domains file names, remove file paths and sort by list number
  lists_raw=(/etc/pihole/*.domains)
  IFS_OLD=$IFS
  IFS=$'\n'
  lists=$(sort -t . -k 2 -g <<< "${lists_raw[*]//\/etc\/pihole\//}")

  # Scan Domains files
  results=($(scanList "${query}" "${lists}" "${method}"))

  # Handle notices
  if [[ -z "${blResult}" ]] && [[ -z "${results[*]}" ]]; then
    notice=true
    str="No ${method/t/t }results found for ${query} found within block lists"
  elif [[ -z "${all}" ]] && [[ "${#results[*]}" -ge 16000 ]]; then
    # 16000 chars is 15 chars X 1000 lines worth of results
    notice=true
    str="Hundreds of ${method/t/t }results found for ${query}
    This can be overriden using the -all option"
  fi

  if [[ -n "${notice}" ]]; then
    echo -e "  ${INFO} ${str}"
    exit
  fi

  # Remove unwanted content from results
  if [[ -z "${method}" ]]; then
    results=($(sed "/:#/d" <<< "${results[*]}")) # Lines starting with comments
    results=($(sed "s/[ \t]#.*//g" <<< "${results[*]}")) # Comments after domain
    results=($(sed "s/:.*[ \t]/:/g" <<< "${results[*]}")) # IP address
  fi
  IFS=$IFS_OLD

  # Get adlist content as array
  if [[ -n "${adlist}" ]] || [[ -n "${blockpage}" ]]; then
    if [[ -f "/etc/pihole/adlists.list" ]]; then
      for url in $(< /etc/pihole/adlists.list); do
        if [[ "${url:0:4}" == "http" ]] || [[ "${url:0:3}" == "www" ]]; then
          adlists+=("$url")
        fi
      done
    else
      echo -e "  ${COL_LIGHT_RED}The file '/etc/pihole/adlists.list' was not found${COL_NC}"
      exit 1
    fi
  fi

  if [[ -n "${results[*]}" ]]; then
    if [[ -n "${exact}" ]]; then
      echo "  Exact result(s) for ${query} found in:"
    fi

    for result in "${results[@]}"; do
      filename="${result/:*/}"

      # Convert file name to URL name for -adlist or -bp options
      if [[ -n "${adlist}" ]] || [[ -n "${blockpage}" ]]; then
        filenum=("${filename/list./}")
        filenum=("${filenum/.*/}")
        filename="${adlists[$filenum]}"

        # If gravity has generated associated .domains files
        # but adlists.list has been modified since
        if [[ -z "${filename}" ]]; then
          filename="${COL_LIGHT_RED}Error: no associated adlists URL found${COL_NC}"
        fi
      fi

      if [[ -n "${exact}" ]]; then
        printf "    %s\n" "${filename}"
      elif [[ -n "${blockpage}" ]]; then
        printf "%s %s\n" "${filenum}" "${filename}"
      else # Standard query output

        # Print filename heading once per file, not for every match
        if [[ ! "${filename}" == "${filename_prev:-}" ]]; then
          unset count
          printf "  Result from %s\n" "${filename}"
        else
          let count++
        fi

        # Print matching domain if $max_count has not been reached
        [[ -z "${all}" ]] && max_count="20"
        if [[ -z "${all}" ]] && [[ "${count}" -eq "${max_count}" ]]; then
          echo "    Over $count results found, skipping rest of file"
        elif [[ -z "${all}" ]] && [[ "${count}" -gt "${max_count}" ]]; then
          continue
        else
          domain="${result/*:/}"
          printf "    %s\n" "${domain}"
        fi
        filename_prev="${filename}"
      fi
    done
  fi

  exit 0
}

chronometerFunc() {
  shift
  "${PI_HOLE_SCRIPT_DIR}"/chronometer.sh "$@"
  exit 0
}


uninstallFunc() {
  "${PI_HOLE_SCRIPT_DIR}"/uninstall.sh
  exit 0
}

versionFunc() {
  shift
  "${PI_HOLE_SCRIPT_DIR}"/version.sh "$@"
  exit 0
}

restartDNS() {
  local svcOption svc str output status
  svcOption="${1:-}"

  if [[ "${svcOption}" =~ "reload" ]]; then
    # SIGHUP does NOT re-read any *.conf files
    svc="killall -s SIGHUP dnsmasq"
  elif [[ -z "${svcOption}" ]]; then
    # Get PID of dnsmasq to determine if it needs to start or restart
    if pidof dnsmasq &> /dev/null; then
      svcOption="restart"
    else
      svcOption="start"
    fi
    svc="service dnsmasq ${svcOption}"
  fi

  # Print output to Terminal, not Web Admin
  str="${svcOption^}ing DNS service"
  [[ -t 1 ]] && echo -ne "  ${INFO} ${str}..."

  output=$( { ${svc}; } 2>&1 )
  status="$?"

  if [[ "${status}" -eq 0 ]]; then
    [[ -t 1 ]] && echo -e "${OVER}  ${TICK} ${str}"
  else
    [[ ! -t 1 ]] && local OVER=""
    echo -e "${OVER}  ${CROSS} ${output}"
  fi
}

piholeEnable() {
  if [[ "${2}" == "-h" ]] || [[ "${2}" == "--help" ]]; then
    echo "Usage: pihole disable [time]
Example: 'pihole disable', or 'pihole disable 5m'
Disable Pi-hole subsystems

Time:
  #s                  Disable Pi-hole functionality for # second(s)
  #m                  Disable Pi-hole functionality for # minute(s)"
    exit 0

  elif [[ "${1}" == "0" ]]; then
    # Disable Pi-hole
    sed -i 's/^addn-hosts=\/etc\/pihole\/gravity.list/#addn-hosts=\/etc\/pihole\/gravity.list/' /etc/dnsmasq.d/01-pihole.conf
    sed -i 's/^addn-hosts=\/etc\/pihole\/black.list/#addn-hosts=\/etc\/pihole\/black.list/' /etc/dnsmasq.d/01-pihole.conf
    if [[ -e "$wildcardlist" ]]; then
      mv "$wildcardlist" "/etc/pihole/wildcard.list"
    fi
    if [[ $# > 1 ]]; then
      local error=false
      if [[ "${2}" == *"s" ]]; then
        tt=${2%"s"}
        if [[ "${tt}" =~ ^-?[0-9]+$ ]];then
          local str="Disabling blocking for ${tt} seconds"
          echo -e "  ${INFO} ${str}..."
          local str="Blocking will be re-enabled in ${tt} seconds"
          nohup bash -c "sleep ${tt}; pihole enable" </dev/null &>/dev/null &
        else
          local error=true
        fi
      elif [[ "${2}" == *"m" ]]; then
        tt=${2%"m"}
          if [[ "${tt}" =~ ^-?[0-9]+$ ]];then
          local str="Disabling blocking for ${tt} minutes"
          echo -e "  ${INFO} ${str}..."
          local str="Blocking will be re-enabled in ${tt} minutes"
          tt=$((${tt}*60))
          nohup bash -c "sleep ${tt}; pihole enable" </dev/null &>/dev/null &
        else
          local error=true
        fi
      elif [[ -n "${2}" ]]; then
        local error=true
      else
        echo -e "  ${INFO} Disabling blocking"
      fi

      if [[ ${error} == true ]];then
        echo -e "  ${COL_LIGHT_RED}Unknown format for delayed reactivation of the blocking!${COL_NC}"
        echo -e "  Try 'pihole disable --help' for more information."
        exit 1
      fi

      local str="Pi-hole Disabled"
    fi
  else
    # Enable Pi-hole
    echo -e "  ${INFO} Enabling blocking"
    local str="Pi-hole Enabled"

    sed -i 's/^#addn-hosts/addn-hosts/' /etc/dnsmasq.d/01-pihole.conf
    if [[ -e "/etc/pihole/wildcard.list" ]]; then
      mv "/etc/pihole/wildcard.list" "$wildcardlist"
    fi
  fi

  restartDNS

  echo -e "${OVER}  ${TICK} ${str}"
}

piholeLogging() {
  shift
  if [[ "${1}" == "-h" ]] || [[ "${1}" == "--help" ]]; then
    echo "Usage: pihole logging [options]
Example: 'pihole logging on'
Specify whether the Pi-hole log should be used

Options:
  on                  Enable the Pi-hole log at /var/log/pihole.log
  off                 Disable the Pi-hole log at /var/log/pihole.log"
    exit 0
  elif [[ "${1}" == "off" ]]; then
    # Disable logging
    sed -i 's/^log-queries/#log-queries/' /etc/dnsmasq.d/01-pihole.conf
    sed -i 's/^QUERY_LOGGING=true/QUERY_LOGGING=false/' /etc/pihole/setupVars.conf
    pihole -f
    echo -e "  ${INFO} Disabling logging..."
    local str="Logging has been disabled!"
  elif [[ "${1}" == "on" ]]; then
    # Enable logging
    sed -i 's/^#log-queries/log-queries/' /etc/dnsmasq.d/01-pihole.conf
    sed -i 's/^QUERY_LOGGING=false/QUERY_LOGGING=true/' /etc/pihole/setupVars.conf
    echo -e "  ${INFO} Enabling logging..."
    local str="Logging has been enabled!"
  else
    echo -e "  ${COL_LIGHT_RED}Invalid option${COL_NC}
  Try 'pihole logging --help' for more information."
    exit 1
  fi
  restartDNS
  echo -e "${OVER}  ${TICK} ${str}"
}

statusFunc() {
  local addnConfigs

  # Determine if service is running on port 53 (Cr: https://superuser.com/a/806331)
  if (echo > /dev/tcp/localhost/53) >/dev/null 2>&1; then
    if [[ "${1}" != "web" ]]; then
      echo -e "  ${TICK} DNS service is running"
    fi
  else
    case "${1}" in
      "web") echo "-1";;
      *) echo -e "  ${CROSS} DNS service is NOT running";;
    esac
    return 0
  fi

  # Determine if Pi-hole's addn-hosts configs are commented out
  addnConfigs=$(grep -i "addn-hosts=/" /etc/dnsmasq.d/01-pihole.conf)
  
  if [[ "${addnConfigs}" =~ "#" ]]; then
    # A config is commented out
    case "${1}" in
      "web") echo 0;;
      *) echo -e "  ${CROSS} Pi-hole blocking is Disabled";;
    esac
  elif [[ -n "${addnConfigs}" ]]; then
    # Configs are set
    case "${1}" in
      "web") echo 1;;
      *) echo -e "  ${TICK} Pi-hole blocking is Enabled";;
    esac
  else
    # No configs were found
    case "${1}" in
      "web") echo 99;;
      *) echo -e "  ${INFO} No hosts file linked to dnsmasq, adding it in enabled state";;
    esac
    # Add addn-host= to dnsmasq
    echo "addn-hosts=/etc/pihole/gravity.list" >> /etc/dnsmasq.d/01-pihole.conf
    restartDNS
  fi
}

tailFunc() {
  date=$(date +'%b %d ')
  echo -e "  ${INFO} Press Ctrl-C to exit"
  tail -f /var/log/pihole.log | sed \
    -e "s,\(${date}\| dnsmasq\[.*[0-9]]\),,g" \
    -e "s,\(.*\(gravity.list\|black.list\| config \).* is \(${IPV4_ADDRESS%/*}\|${IPV6_ADDRESS:-NULL}\).*\),${COL_LIGHT_RED}&${COL_NC}," \
    -e "s,.*\(query\[A\|DHCP\).*,${COL_NC}&${COL_NC}," \
    -e "s,.*,${COL_DARK_GRAY}&${COL_NC},"
  exit 0
}

piholeCheckoutFunc() {
  if [[ "$2" == "-h" ]] || [[ "$2" == "--help" ]]; then
    echo "Usage: pihole checkout [repo] [branch]
Example: 'pihole checkout master' or 'pihole checkout core dev'
Switch Pi-hole subsystems to a different Github branch

Repositories:
  core [branch]       Change the branch of Pi-hole's core subsystem
  web [branch]        Change the branch of Admin Console subsystem
  ftl [branch]        Change the branch of Pi-hole's FTL subsystem

Branches:
  master              Update subsystems to the latest stable release
  dev                 Update subsystems to the latest development release"
    exit 0
  fi

  source "${PI_HOLE_SCRIPT_DIR}"/piholeCheckout.sh
  shift
  checkout "$@"
}

tricorderFunc() {
  if [[ ! -p "/dev/stdin" ]]; then
    echo -e "  ${INFO} Please do not call Tricorder directly"
    exit 1
  fi

  if ! (echo > /dev/tcp/tricorder.pi-hole.net/9998) >/dev/null 2>&1; then
    echo -e "  ${CROSS} Unable to connect to Pi-hole's Tricorder server"
    exit 1
  fi

  if command -v openssl &> /dev/null; then
    openssl s_client -quiet -connect tricorder.pi-hole.net:9998 2> /dev/null < /dev/stdin
    exit "$?"
  else
    echo -e "  ${INFO} ${COL_YELLOW}Security Notice${COL_NC}: ${COL_WHITE}openssl${COL_NC} is not installed
       Your debug log will be transmitted unencrypted via plain-text
       There is a possibility that this could be intercepted by a third party
       If you wish to cancel, press Ctrl-C to exit within 10 seconds"
    secs="10"
    while [[ "$secs" -gt "0" ]]; do
       echo -ne "."
       sleep 1
       : $((secs--))
    done
    echo " "
    nc tricorder.pi-hole.net 9999 < /dev/stdin
    exit "$?"
  fi
}

helpFunc() {
  echo "Usage: pihole [options]
Example: 'pihole -w -h'
Add '-h' after specific commands for more information on usage

Whitelist/Blacklist Options:
  -w, whitelist       Whitelist domain(s)
  -b, blacklist       Blacklist domain(s)
  -wild, wildcard     Blacklist domain(s), and all its subdomains
                        Add '-h' for more info on whitelist/blacklist usage

Debugging Options:
  -d, debug           Start a debugging session
                        Add '-a' to enable automated debugging
  -f, flush           Flush the Pi-hole log
  -r, reconfigure     Reconfigure or Repair Pi-hole subsystems
  -t, tail            View the live output of the Pi-hole log

Options:
  -a, admin           Admin Console options
                        Add '-h' for more info on admin console usage
  -c, chronometer     Calculates stats and displays to an LCD
                        Add '-h' for more info on chronometer usage
  -g, updateGravity   Update the list of ad-serving domains
  -h, --help, help    Show this help dialog
  -l, logging         Specify whether the Pi-hole log should be used
                        Add '-h' for more info on logging usage
  -q, query           Query the adlists for a specified domain
                        Add '-h' for more info on query usage
  -up, updatePihole   Update Pi-hole subsystems
  -v, version         Show installed versions of Pi-hole, Admin Console & FTL
                        Add '-h' for more info on version usage
  uninstall           Uninstall Pi-hole from your system
  status              Display the running status of Pi-hole subsystems
  enable              Enable Pi-hole subsystems
  disable             Disable Pi-hole subsystems
                        Add '-h' for more info on disable usage
  restartdns          Restart Pi-hole subsystems
  checkout            Switch Pi-hole subsystems to a different Github branch
                        Add '-h' for more info on checkout usage";
  exit 0
}

if [[ $# = 0 ]]; then
  helpFunc
fi

# Handle redirecting to specific functions based on arguments
case "${1}" in
  "-w" | "whitelist"            ) whitelistFunc "$@";;
  "-b" | "blacklist"            ) blacklistFunc "$@";;
  "-wild" | "wildcard"          ) wildcardFunc "$@";;
  "-d" | "debug"                ) debugFunc "$@";;
  "-f" | "flush"                ) flushFunc "$@";;
  "-up" | "updatePihole"        ) updatePiholeFunc;;
  "-r"  | "reconfigure"         ) reconfigurePiholeFunc;;
  "-g" | "updateGravity"        ) updateGravityFunc "$@";;
  "-c" | "chronometer"          ) chronometerFunc "$@";;
  "-h" | "help"                 ) helpFunc;;
  "-v" | "version"              ) versionFunc "$@";;
  "-q" | "query"                ) queryFunc "$@";;
  "-l" | "logging"              ) piholeLogging "$@";;
  "uninstall"                   ) uninstallFunc;;
  "enable"                      ) piholeEnable 1;;
  "disable"                     ) piholeEnable 0 "$2";;
<<<<<<< HEAD
  "status"                      ) piholeStatus "$2";;
  "restartdns"                  ) restartDNS "$2";;
=======
  "status"                      ) statusFunc "$2";;
  "restartdns"                  ) restartDNS;;
>>>>>>> bf059e5e
  "-a" | "admin"                ) webpageFunc "$@";;
  "-t" | "tail"                 ) tailFunc;;
  "checkout"                    ) piholeCheckoutFunc "$@";;
  "tricorder"                   ) tricorderFunc;;
  *                             ) helpFunc;;
esac<|MERGE_RESOLUTION|>--- conflicted
+++ resolved
@@ -658,13 +658,8 @@
   "uninstall"                   ) uninstallFunc;;
   "enable"                      ) piholeEnable 1;;
   "disable"                     ) piholeEnable 0 "$2";;
-<<<<<<< HEAD
-  "status"                      ) piholeStatus "$2";;
-  "restartdns"                  ) restartDNS "$2";;
-=======
   "status"                      ) statusFunc "$2";;
   "restartdns"                  ) restartDNS;;
->>>>>>> bf059e5e
   "-a" | "admin"                ) webpageFunc "$@";;
   "-t" | "tail"                 ) tailFunc;;
   "checkout"                    ) piholeCheckoutFunc "$@";;
