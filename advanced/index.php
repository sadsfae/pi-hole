<?php
/* Pi-hole: A black hole for Internet advertisements
*  (c) 2017 Pi-hole, LLC (https://pi-hole.net)
*  Network-wide ad blocking via your own hardware.
*
*  This file is copyright under the latest version of the EUPL.
*  Please see LICENSE file for your rights under this license. */

// Sanitise HTTP_HOST output
$serverName = htmlspecialchars($_SERVER["HTTP_HOST"]);

if (!is_file("/etc/pihole/setupVars.conf"))
  die("[ERROR] File not found: <code>/etc/pihole/setupVars.conf</code>");

// Get values from setupVars.conf
$setupVars = parse_ini_file("/etc/pihole/setupVars.conf");
$svPasswd = !empty($setupVars["WEBPASSWORD"]);
$svEmail = (!empty($setupVars["ADMIN_EMAIL"]) && filter_var($setupVars["ADMIN_EMAIL"], FILTER_VALIDATE_EMAIL)) ? $setupVars["ADMIN_EMAIL"] : "";
unset($setupVars);

// Set landing page location, found within /var/www/html/
$landPage = "../landing.php";

// Define array for hostnames to be accepted as self address for splash page
$authorizedHosts = [];
<<<<<<< HEAD

// Append FQDN to $authorizedHosts
if (!empty($svFQDN)) array_push($authorizedHosts, $svFQDN);

// Append virtual hostname to $authorizedHosts
if (!empty($_SERVER["VIRTUAL_HOST"])) {
=======
if (!empty($_SERVER["FQDN"])) {
    // If setenv.add-environment = ("fqdn" => "true") is configured in lighttpd,
    // append $serverName to $authorizedHosts
    array_push($authorizedHosts, $serverName);
} else if (!empty($_SERVER["VIRTUAL_HOST"])) {
    // Append virtual hostname to $authorizedHosts
>>>>>>> cfcdc531
    array_push($authorizedHosts, $_SERVER["VIRTUAL_HOST"]);
}

// Set which extension types render as Block Page (Including "" for index.ext)
$validExtTypes = array("asp", "htm", "html", "php", "rss", "xml", "");

// Get extension of current URL
$currentUrlExt = pathinfo($_SERVER["REQUEST_URI"], PATHINFO_EXTENSION);

// Check if this is served over HTTP or HTTPS
if(isset($_SERVER['HTTPS']) && $_SERVER['HTTPS'] == "on") {
    $proto = "https";
} else {
    $proto = "http";
}

// Set mobile friendly viewport
$viewPort = '<meta name="viewport" content="width=device-width, initial-scale=1, maximum-scale=1"/>';

// Set response header
function setHeader($type = "x") {
    header("X-Pi-hole: A black hole for Internet advertisements.");
    if (isset($type) && $type === "js") header("Content-Type: application/javascript");
}

// Determine block page type
if ($serverName === "pi.hole") {
    // Redirect to Web Interface
    exit(header("Location: /admin"));
} elseif (filter_var($serverName, FILTER_VALIDATE_IP) || in_array($serverName, $authorizedHosts)) {
    // Set Splash Page output
    $splashPage = "
    <html><head>
        $viewPort
        <link rel='stylesheet' href='/pihole/blockingpage.css' type='text/css'/>
    </head><body id='splashpage'><img src='/admin/img/logo.svg'/><br/>Pi-<b>hole</b>: Your black hole for Internet advertisements</body></html>
    ";

<<<<<<< HEAD
    // Render splash page or landing page when directly browsing via IP or auth'd hostname
=======
    // Set splash/landing page based off presence of $landPage
>>>>>>> cfcdc531
    $renderPage = is_file(getcwd()."/$landPage") ? include $landPage : "$splashPage";

    // Unset variables so as to not be included in $landPage
    unset($serverName, $svPasswd, $svEmail, $authorizedHosts, $validExtTypes, $currentUrlExt, $viewPort);

    // Render splash/landing page when directly browsing via IP or authorised hostname
    exit($renderPage);
} elseif ($currentUrlExt === "js") {
    // Serve Pi-hole Javascript for blocked domains requesting JS
    exit(setHeader("js").'var x = "Pi-hole: A black hole for Internet advertisements."');
} elseif (strpos($_SERVER["REQUEST_URI"], "?") !== FALSE && isset($_SERVER["HTTP_REFERER"])) {
    // Serve blank image upon receiving REQUEST_URI w/ query string & HTTP_REFERRER
    // e.g: An iframe of a blocked domain
    exit(setHeader().'<html>
        <head><script>window.close();</script></head>
        <body><img src="data:image/gif;base64,R0lGODlhAQABAIAAAP///wAAACwAAAAAAQABAAACAkQBADs="></body>
    </html>');
} elseif (!in_array($currentUrlExt, $validExtTypes) || substr_count($_SERVER["REQUEST_URI"], "?")) {
    // Serve SVG upon receiving non $validExtTypes URL extension or query string
    // e.g: Not an iframe of a blocked domain, such as when browsing to a file/query directly
    // QoL addition: Allow the SVG to be clicked on in order to quickly show the full Block Page
    $blockImg = '<a href="/"><svg xmlns="http://www.w3.org/2000/svg" width="110" height="16"><defs><style>a {text-decoration: none;} circle {stroke: rgba(152,2,2,0.5); fill: none; stroke-width: 2;} rect {fill: rgba(152,2,2,0.5);} text {opacity: 0.3; font: 11px Arial;}</style></defs><circle cx="8" cy="8" r="7"/><rect x="10.3" y="-6" width="2" height="12" transform="rotate(45)"/><text x="19.3" y="12">Blocked by Pi-hole</text></svg></a>';
    exit(setHeader()."<html>
        <head>$viewPort</head>
        <body>$blockImg</body>
    </html>");
}

/* Start processing Block Page from here */

// Determine placeholder text based off $svPasswd presence
$wlPlaceHolder = empty($svPasswd) ? "No admin password set" : "Javascript disabled";

// Define admin email address text based off $svEmail presence
$bpAskAdmin = !empty($svEmail) ? '<a href="mailto:'.$svEmail.'?subject=Site Blocked: '.$serverName.'"></a>' : "<span/>";

// Determine if at least one block list has been generated
if (empty(glob("/etc/pihole/list.0.*.domains")))
    die("[ERROR] There are no domain lists generated lists within <code>/etc/pihole/</code>! Please update gravity by running <code>pihole -g</code>, or repair Pi-hole using <code>pihole -r</code>.");

// Set location of adlists file
if (is_file("/etc/pihole/adlists.list")) {
    $adLists = "/etc/pihole/adlists.list";
} elseif (is_file("/etc/pihole/adlists.default")) {
    $adLists = "/etc/pihole/adlists.default";
} else {
    die("[ERROR] File not found: <code>/etc/pihole/adlists.list</code>");
}

// Get all URLs starting with "http" or "www" from adlists and re-index array numerically
$adlistsUrls = array_values(preg_grep("/(^http)|(^www)/i", file($adLists, FILE_IGNORE_NEW_LINES)));

if (empty($adlistsUrls))
    die("[ERROR]: There are no adlist URL's found within <code>$adLists</code>");

// Get total number of blocklists (Including Whitelist, Blacklist & Wildcard lists)
$adlistsCount = count($adlistsUrls) + 3;

// Set query timeout
ini_set("default_socket_timeout", 3);

// Logic for querying blocklists
function queryAds($serverName) {
    // Determine the time it takes while querying adlists
    $preQueryTime = microtime(true)-$_SERVER["REQUEST_TIME_FLOAT"];
    $queryAds = file("http://127.0.0.1/admin/scripts/pi-hole/php/queryads.php?domain=$serverName&bp", FILE_IGNORE_NEW_LINES);
    $queryAds = array_values(array_filter(preg_replace("/data:\s+/", "", $queryAds)));
    $queryTime = sprintf("%.0f", (microtime(true)-$_SERVER["REQUEST_TIME_FLOAT"]) - $preQueryTime);

    // Exception Handling
    try {
        // Define Exceptions
        if (strpos($queryAds[0], "No exact results") !== FALSE) {
            // Return "none" into $queryAds array
            return array("0" => "none");
        } else if ($queryTime >= ini_get("default_socket_timeout")) {
            // Connection Timeout
            throw new Exception ("Connection timeout (".ini_get("default_socket_timeout")."s)");
        } elseif (!strpos($queryAds[0], ".") !== false) {
            // Unknown $queryAds output
            throw new Exception ("Unhandled error message (<code>$queryAds[0]</code>)");
        }
        return $queryAds;
    } catch (Exception $e) {
        // Return exception as array
        return array("0" => "error", "1" => $e->getMessage());
    }
<<<<<<< HEAD

=======
>>>>>>> cfcdc531
}

// Get results of queryads.php exact search
$queryAds = queryAds($serverName);

// Pass error through to Block Page
if ($queryAds[0] === "error")
    die("[ERROR]: Unable to parse results from <i>queryads.php</i>: <code>".$queryAds[1]."</code>");

// Count total number of matching blocklists
$featuredTotal = count($queryAds);

// Place results into key => value array
$queryResults = null;
foreach ($queryAds as $str) {
    $value = explode(" ", $str);
    @$queryResults[$value[0]] .= "$value[1]";
}

// Determine if domain has been blacklisted, whitelisted, wildcarded or CNAME blocked
if (strpos($queryAds[0], "blacklist") !== FALSE) {
    $notableFlagClass = "blacklist";
    $adlistsUrls = array("π" => substr($queryAds[0], 2));
} elseif (strpos($queryAds[0], "whitelist") !== FALSE) {
    $notableFlagClass = "noblock";
    $adlistsUrls = array("π" => substr($queryAds[0], 2));
    $wlInfo = "recentwl";
} elseif (strpos($queryAds[0], "wildcard") !== FALSE) {
    $notableFlagClass = "wildcard";
    $adlistsUrls = array("π" => substr($queryAds[0], 2));
} elseif ($queryAds[0] === "none") {
    $featuredTotal = "0";
    $notableFlagClass = "noblock";

    // QoL addition: Determine appropriate info message if CNAME exists
    // Suggests to the user that $serverName has a CNAME (alias) that may be blocked
    $dnsRecord = dns_get_record("$serverName")[0];
    if (array_key_exists("target", $dnsRecord)) {
        $wlInfo = $dnsRecord['target'];
    } else {
        $wlInfo = "unknown";
    }
}

// Set #bpOutput notification
$wlOutputClass = (isset($wlInfo) && $wlInfo === "recentwl") ? $wlInfo : "hidden";
$wlOutput = (isset($wlInfo) && $wlInfo !== "recentwl") ? "<a href='http://$wlInfo'>$wlInfo</a>" : "";

// Get Pi-hole Core version
$phVersion = exec("cd /etc/.pihole/ && git describe --long --tags");

// Print $execTime on development branches
// Testing for - is marginally faster than "git rev-parse --abbrev-ref HEAD"
if (explode("-", $phVersion)[1] != "0")
  $execTime = microtime(true)-$_SERVER["REQUEST_TIME_FLOAT"];

// Please Note: Text is added via CSS to allow an admin to provide a localised
// language without the need to edit this file
?>
<!DOCTYPE html>
<!-- Pi-hole: A black hole for Internet advertisements
*  (c) 2017 Pi-hole, LLC (https://pi-hole.net)
*  Network-wide ad blocking via your own hardware.
*
*  This file is copyright under the latest version of the EUPL. -->
<html>
<head>
  <meta charset="UTF-8">
  <?=$viewPort ?>
  <?=setHeader() ?>
  <meta name="robots" content="noindex,nofollow"/>
  <meta http-equiv="x-dns-prefetch-control" content="off">
  <link rel="shortcut icon" href="<?=$proto ?>://pi.hole/admin/img/favicon.png" type="image/x-icon"/>
  <link rel="stylesheet" href="<?=$proto ?>://pi.hole/pihole/blockingpage.css" type="text/css"/>
  <title>● <?=$serverName ?></title>
  <script src="<?=$proto ?>://pi.hole/admin/scripts/vendor/jquery.min.js"></script>
  <script>
    window.onload = function () {
      <?php
      // Remove href fallback from "Back to safety" button
      if ($featuredTotal > 0) echo '$("#bpBack").removeAttr("href");';
      // Enable whitelisting if $svPasswd is present & JS is available
      if (!empty($svPasswd) && $featuredTotal > 0) {
          echo '$("#bpWLPassword, #bpWhitelist").prop("disabled", false);';
          echo '$("#bpWLPassword").attr("placeholder", "Password");';
      }
      ?>
    }
  </script>
</head>
<body id="blockpage"><div id="bpWrapper">
<header>
  <h1 id="bpTitle">
    <a class="title" href="/"><?php //Website Blocked ?></a>
  </h1>
  <div class="spc"></div>

  <input id="bpAboutToggle" type="checkbox"/>
  <div id="bpAbout">
    <div class="aboutPH">
      <div class="aboutImg"/></div>
      <p>Open Source Ad Blocker
        <small>Designed for Raspberry Pi</small>
      </p>
    </div>
    <div class="aboutLink">
      <a class="linkPH" href="https://github.com/pi-hole/pi-hole/wiki/What-is-Pi-hole%3F-A-simple-explanation"><?php //About PH ?></a>
      <?php if (!empty($svEmail)) echo '<a class="linkEmail" href="mailto:'.$svEmail.'"></a>'; ?>
    </div>
  </div>

  <div id="bpAlt">
    <label class="altBtn" for="bpAboutToggle"><?php //Why am I here? ?></label>
  </div>
</header>

<main>
  <div id="bpOutput" class="<?=$wlOutputClass ?>"><?=$wlOutput ?></div>
  <div id="bpBlock">
    <p class="blockMsg"><?=$serverName ?></p>
  </div>
  <?php if(isset($notableFlagClass)) { ?>
    <div id="bpFlag">
        <p class="flagMsg <?=$notableFlagClass ?>"></p>
    </div>
  <?php } ?>
  <div id="bpHelpTxt"><?=$bpAskAdmin ?></div>
  <div id="bpButtons" class="buttons">
    <a id="bpBack" onclick="javascript:history.back()" href="about:home"></a>
    <?php if ($featuredTotal > 0) echo '<label id="bpInfo" for="bpMoreToggle"></label>'; ?>
  </div>
  <input id="bpMoreToggle" type="checkbox">
  <div id="bpMoreInfo">
    <span id="bpFoundIn"><span><?=$featuredTotal ?></span><?=$adlistsCount ?></span>
    <pre id='bpQueryOutput'><?php if ($featuredTotal > 0) foreach ($queryResults as $num => $value) { echo "<span>[$num]:</span>$adlistsUrls[$num]\n"; } ?></pre>

    <form id="bpWLButtons" class="buttons">
      <input id="bpWLDomain" type="text" value="<?=$serverName ?>" disabled/>
      <input id="bpWLPassword" type="password" placeholder="<?=$wlPlaceHolder ?>" disabled/><button id="bpWhitelist" type="button" disabled></button>
    </form>
  </div>
</main>

<footer><span><?=date("l g:i A, F dS"); ?>.</span> Pi-hole <?=$phVersion ?> (<?=gethostname()."/".$_SERVER["SERVER_ADDR"]; if (isset($execTime)) printf("/%.2fs", $execTime); ?>)</footer>
</div>

<script>
  function add() {
    $("#bpOutput").removeClass("hidden error exception");
    $("#bpOutput").addClass("add");
    var domain = "<?=$serverName ?>";
    var pw = $("#bpWLPassword");
    if(domain.length === 0) {
      return;
    }
    $.ajax({
      url: "/admin/scripts/pi-hole/php/add.php",
      method: "post",
      data: {"domain":domain, "list":"white", "pw":pw.val()},
      success: function(response) {
        if(response.indexOf("Pi-hole blocking") !== -1) {
          setTimeout(function(){window.location.reload(1);}, 10000);
          $("#bpOutput").removeClass("add");
          $("#bpOutput").addClass("success");
        } else {
          $("#bpOutput").removeClass("add");
          $("#bpOutput").addClass("error");
          $("#bpOutput").html(""+response+"");
        }
      },
      error: function(jqXHR, exception) {
        $("#bpOutput").removeClass("add");
        $("#bpOutput").addClass("exception");
      }
    });
  }
  <?php if ($featuredTotal > 0) { ?>
    $(document).keypress(function(e) {
        if(e.which === 13 && $("#bpWLPassword").is(":focus")) {
            add();
        }
    });
    $("#bpWhitelist").on("click", function() {
        add();
    });
  <?php } ?>
</script>
</body></html><|MERGE_RESOLUTION|>--- conflicted
+++ resolved
@@ -23,21 +23,12 @@
 
 // Define array for hostnames to be accepted as self address for splash page
 $authorizedHosts = [];
-<<<<<<< HEAD
-
-// Append FQDN to $authorizedHosts
-if (!empty($svFQDN)) array_push($authorizedHosts, $svFQDN);
-
-// Append virtual hostname to $authorizedHosts
-if (!empty($_SERVER["VIRTUAL_HOST"])) {
-=======
 if (!empty($_SERVER["FQDN"])) {
     // If setenv.add-environment = ("fqdn" => "true") is configured in lighttpd,
     // append $serverName to $authorizedHosts
     array_push($authorizedHosts, $serverName);
 } else if (!empty($_SERVER["VIRTUAL_HOST"])) {
     // Append virtual hostname to $authorizedHosts
->>>>>>> cfcdc531
     array_push($authorizedHosts, $_SERVER["VIRTUAL_HOST"]);
 }
 
@@ -76,11 +67,7 @@
     </head><body id='splashpage'><img src='/admin/img/logo.svg'/><br/>Pi-<b>hole</b>: Your black hole for Internet advertisements</body></html>
     ";
 
-<<<<<<< HEAD
-    // Render splash page or landing page when directly browsing via IP or auth'd hostname
-=======
     // Set splash/landing page based off presence of $landPage
->>>>>>> cfcdc531
     $renderPage = is_file(getcwd()."/$landPage") ? include $landPage : "$splashPage";
 
     // Unset variables so as to not be included in $landPage
@@ -168,10 +155,6 @@
         // Return exception as array
         return array("0" => "error", "1" => $e->getMessage());
     }
-<<<<<<< HEAD
-
-=======
->>>>>>> cfcdc531
 }
 
 // Get results of queryads.php exact search
