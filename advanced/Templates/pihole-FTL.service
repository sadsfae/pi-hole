#!/usr/bin/env bash
### BEGIN INIT INFO
# Provides:          pihole-FTL
# Required-Start:    $remote_fs $syslog
# Required-Stop:     $remote_fs $syslog
# Default-Start:     2 3 4 5
# Default-Stop:      0 1 6
# Short-Description: pihole-FTL daemon
# Description:       Enable service provided by pihole-FTL daemon
### END INIT INFO

FTLUSER=pihole
PIDFILE=/var/run/pihole-FTL.pid

get_pid() {
    # First, try to obtain PID from PIDFILE
    if [ -s "${PIDFILE}" ]; then
        cat "${PIDFILE}"
        return
    fi

    # If the PIDFILE is empty or not available, obtain the PID using pidof
    pidof "pihole-FTL" | awk '{print $(NF)}'
}

is_running() {
    ps "$(get_pid)" > /dev/null 2>&1
}


# Start the service
start() {
  if is_running; then
    echo "pihole-FTL is already running"
  else
    # Touch files to ensure they exist (create if non-existing, preserve if existing)
    touch /var/log/pihole-FTL.log /var/log/pihole.log
    touch /run/pihole-FTL.pid /run/pihole-FTL.port
    touch /etc/pihole/dhcp.leases
    mkdir -p /var/run/pihole
    mkdir -p /var/log/pihole
    chown pihole:pihole /var/run/pihole /var/log/pihole
    # Remove possible leftovers from previous pihole-FTL processes
    rm -f /dev/shm/FTL-* 2> /dev/null
    rm /var/run/pihole/FTL.sock 2> /dev/null
    # Ensure that permissions are set so that pihole-FTL can edit all necessary files
    chown pihole:pihole /run/pihole-FTL.pid /run/pihole-FTL.port
    chown pihole:pihole /etc/pihole /etc/pihole/dhcp.leases 2> /dev/null
    chown pihole:pihole /var/log/pihole-FTL.log /var/log/pihole.log
    chmod 0644 /var/log/pihole-FTL.log /run/pihole-FTL.pid /run/pihole-FTL.port /var/log/pihole.log
<<<<<<< HEAD
=======
    # Chown database files to the user FTL runs as. We ignore errors as the files may not (yet) exist
    chown pihole:pihole /etc/pihole/pihole-FTL.db /etc/pihole/gravity.db 2> /dev/null
    echo "nameserver 127.0.0.1" | /sbin/resolvconf -a lo.piholeFTL
>>>>>>> 078e7e16
    if setcap CAP_NET_BIND_SERVICE,CAP_NET_RAW,CAP_NET_ADMIN+eip "$(which pihole-FTL)"; then
      su -s /bin/sh -c "/usr/bin/pihole-FTL" "$FTLUSER"
    else
      echo "Warning: Starting pihole-FTL as root because setting capabilities is not supported on this system"
      pihole-FTL
    fi
    echo
  fi
}

# Stop the service
stop() {
  if is_running; then
    kill "$(get_pid)"
    for i in {1..5}; do
      if ! is_running; then
        break
      fi

      echo -n "."
      sleep 1
    done
    echo

    if is_running; then
      echo "Not stopped; may still be shutting down or shutdown may have failed, killing now"
      kill -9 "$(get_pid)"
      exit 1
    else
      echo "Stopped"
    fi
  else
    echo "Not running"
  fi
  echo
}

# Indicate the service status
status() {
  if is_running; then
    echo "[ ok ] pihole-FTL is running"
    exit 0
  else
    echo "[    ] pihole-FTL is not running"
    exit 1
  fi
}


### main logic ###
case "$1" in
  stop)
        stop
        ;;
  status)
        status
        ;;
  start|restart|reload|condrestart)
        stop
        start
        ;;
  *)
        echo $"Usage: $0 {start|stop|restart|reload|status}"
        exit 1
esac

exit 0<|MERGE_RESOLUTION|>--- conflicted
+++ resolved
@@ -48,12 +48,8 @@
     chown pihole:pihole /etc/pihole /etc/pihole/dhcp.leases 2> /dev/null
     chown pihole:pihole /var/log/pihole-FTL.log /var/log/pihole.log
     chmod 0644 /var/log/pihole-FTL.log /run/pihole-FTL.pid /run/pihole-FTL.port /var/log/pihole.log
-<<<<<<< HEAD
-=======
     # Chown database files to the user FTL runs as. We ignore errors as the files may not (yet) exist
     chown pihole:pihole /etc/pihole/pihole-FTL.db /etc/pihole/gravity.db 2> /dev/null
-    echo "nameserver 127.0.0.1" | /sbin/resolvconf -a lo.piholeFTL
->>>>>>> 078e7e16
     if setcap CAP_NET_BIND_SERVICE,CAP_NET_RAW,CAP_NET_ADMIN+eip "$(which pihole-FTL)"; then
       su -s /bin/sh -c "/usr/bin/pihole-FTL" "$FTLUSER"
     else
