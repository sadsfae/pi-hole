--- conflicted
+++ resolved
@@ -234,13 +234,8 @@
     output=$( { service dnsmasq restart; } 2>&1 )
   fi
 
-<<<<<<< HEAD
   if [[ "$?" == 0 ]]; then
     echo -e "${OVER}  ${TICK} ${str}"
-=======
- if [[ -z "${output}" ]]; then
-    [[ -t 1 ]] && echo -e "${OVER}  ${TICK} ${str}"
->>>>>>> d7d53849
   else
     [[ ! -t 1 ]] && OVER=""
     echo -e "${OVER}  ${CROSS} ${output}"
