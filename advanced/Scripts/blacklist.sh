--- conflicted
+++ resolved
@@ -10,20 +10,6 @@
 # the Free Software Foundation, either version 2 of the License, or
 # (at your option) any later version.
 
-<<<<<<< HEAD
-helpFunc()
-{
-	echo "::: Immediately blacklists one or more domains in the hosts file"
-	echo ":::"
-	echo ":::"
-	echo "::: Usage: pihole -b domain1 [domain2 ...]"
-	echo "::: Options:"
-	echo ":::  -d, --delmode			Remove domains from the blacklist"
-	echo ":::  -nr, --noreload			Update blacklist without refreshing dnsmasq"
-	echo ":::  -q, --quiet				output is less verbose"
-	echo ":::  -h, --help				Show this help dialog"
-	echo ":::  -l, --list				Display your blacklisted domains"
-=======
 helpFunc() {
 	cat << EOM
 ::: Immediately blacklists one or more domains in the hosts file
@@ -33,12 +19,10 @@
 ::: Options:
 :::  -d, --delmode			Remove domains from the blacklist
 :::  -nr, --noreload			Update blacklist without refreshing dnsmasq
-:::  -f, --force			Force updating of the hosts files, even if there are no changes
 :::  -q, --quiet			output is less verbose
 :::  -h, --help				Show this help dialog
 :::  -l, --list				Display your blacklisted domains
 EOM
->>>>>>> 266c1601
 	exit 1
 }
 
@@ -58,39 +42,7 @@
 domList=()
 domToRemoveList=()
 
-<<<<<<< HEAD
 HandleOther(){
-=======
-piholeIPfile=/etc/pihole/piholeIP
-piholeIPv6file=/etc/pihole/.useIPv6
-
-if [[ -f ${piholeIPfile} ]];then
-    # If the file exists, it means it was exported from the installation script and we should use that value instead of detecting it in this script
-    piholeIP=$(cat ${piholeIPfile})
-    #rm $piholeIPfile
-else
-    # Otherwise, the IP address can be taken directly from the machine, which will happen when the script is run by the user and not the installation script
-    IPv4dev=$(ip route get 8.8.8.8 | awk '{for(i=1;i<=NF;i++)if($i~/dev/)print $(i+1)}')
-    piholeIPCIDR=$(ip -o -f inet addr show dev "$IPv4dev" | awk '{print $4}' | awk 'END {print}')
-    piholeIP=${piholeIPCIDR%/*}
-fi
-
-modifyHost=false
-
-# After setting defaults, check if there's local overrides
-if [[ -r ${piholeDir}/pihole.conf ]];then
-    echo "::: Local calibration requested..."
-        . ${piholeDir}/pihole.conf
-fi
-
-
-if [[ -f ${piholeIPv6file} ]];then
-    # If the file exists, then the user previously chose to use IPv6 in the automated installer
-    piholeIPv6=$(ip -6 route get 2001:4860:4860::8888 | awk -F " " '{ for(i=1;i<=NF;i++) if ($i == "src") print $(i+1) }')
-fi
-
-HandleOther() {
->>>>>>> 266c1601
   #check validity of domain
 	validDomain=$(echo "$1" | perl -ne'print if /\b((?=[a-z0-9-]{1,63}\.)(xn--)?[a-z0-9]+(-[a-z0-9]+)*\.)+[a-z]{2,63}\b/')
 	if [ -z "$validDomain" ]; then
@@ -150,39 +102,6 @@
   fi
 }
 
-<<<<<<< HEAD
-=======
-ModifyHostFile() {
-	 if ${addmode}; then
-	    #add domains to the hosts file
-	    if [[ -r ${blacklist} ]];then
-	      numberOf=$(cat ${blacklist} | sed '/^\s*$/d' | wc -l)
-        plural=; [[ "$numberOf" != "1" ]] && plural=s
-        echo ":::"
-        echo -n "::: Modifying HOSTS file to blacklist $numberOf domain${plural}..."
-	    	if [[ -n ${piholeIPv6} ]];then
-				cat ${blacklist} | awk -v ipv4addr="$piholeIP" -v ipv6addr="$piholeIPv6" '{sub(/\r$/,""); print ipv4addr" "$0"\n"ipv6addr" "$0}' >> ${adList}
-	      	else
-				cat ${blacklist} | awk -v ipv4addr="$piholeIP" '{sub(/\r$/,""); print ipv4addr" "$0}' >>${adList}
-	      	fi
-	  	fi
-	  else
-		echo ":::"
-	  	for dom in "${domToRemoveList[@]}"
-		do
-	      #we need to remove the domains from the blacklist file and the host file
-			echo "::: $dom"
-			echo -n ":::    removing from HOSTS file..."
-	      	echo "$dom" | sed 's/\./\\./g' | xargs -I {} perl -i -ne'print unless /[^.]'{}'(?!.)/;' ${adList}
-	      	echo " done!"
-	      	echo -n ":::    removing from blackist.txt..."
-	      	echo "$dom" | sed 's/\./\\./g' | xargs -I {} perl -i -ne'print unless /'{}'(?!.)/;' ${blacklist}
-	      	echo " done!"
-		done
-	fi
-}
-
->>>>>>> 266c1601
 Reload() {
     pihole -g -sd
 }
