--- conflicted
+++ resolved
@@ -60,7 +60,7 @@
     git status
     exit
   fi
-  
+
   # Change back to original directory
   cd "${curdir}"
 
@@ -96,7 +96,6 @@
     echo "::: Pi-hole Core:   up to date"
   fi
 
-<<<<<<< HEAD
   if [[ ${INSTALL_WEB} == true ]]; then
     if ! is_repo "${ADMIN_INTERFACE_DIR}" ; then
       echo "::: Critical Error: Web Admin repo is missing from system!"
@@ -132,63 +131,6 @@
       echo "::: Pi-hole Web Admin files out of date"
       getGitFiles "${ADMIN_INTERFACE_DIR}" "${ADMIN_INTERFACE_GIT_URL}"
 
-    elif ${core_update} && ! ${web_update} ; then
-      echo ":::"
-      echo "::: Pi-hole core files out of date"
-      getGitFiles "${PI_HOLE_FILES_DIR}" "${PI_HOLE_GIT_URL}"
-      /etc/.pihole/automated\ install/basic-install.sh --reconfigure --unattended || echo "Unable to complete update, contact Pi-hole" && exit 1
-
-    elif ${core_update} && ${web_update} ; then
-      echo ":::"
-      echo "::: Updating Everything"
-      getGitFiles "${PI_HOLE_FILES_DIR}" "${PI_HOLE_GIT_URL}"
-      /etc/.pihole/automated\ install/basic-install.sh --unattended || echo "Unable to complete update, contact Pi-hole" && exit 1
-    else
-      echo "*** Update script has malfunctioned, fallthrough reached. Please contact support"
-      exit 1
-    fi
-
-  else # Web Admin not installed, so only verify if core is up to date
-
-    if ! ${core_update}; then
-      echo ":::"
-      echo "::: Everything is up to date!"
-      exit 0
-    else
-      echo ":::"
-      echo "::: Pi-hole core files out of date"
-      getGitFiles "${PI_HOLE_FILES_DIR}" "${PI_HOLE_GIT_URL}"
-      /etc/.pihole/automated\ install/basic-install.sh --reconfigure --unattended || echo "Unable to complete update, contact Pi-hole" && exit 1
-    fi
-=======
-  if GitCheckUpdateAvail "${ADMIN_INTERFACE_DIR}" ; then
-    web_update=true
-    echo "::: Web Interface:  update available"
-  else
-    web_update=false
-    echo "::: Web Interface:  up to date"
-  fi
-
-  # Logic
-  # If Core up to date AND web up to date:
-  #            Do nothing
-  # If Core up to date AND web NOT up to date:
-  #            Pull web repo
-  # If Core NOT up to date AND web up to date:
-  #            pull pihole repo, run install --unattended -- reconfigure
-  # if Core NOT up to date AND web NOT up to date:
-  #            pull pihole repo run install --unattended
-
-  if ! ${core_update} && ! ${web_update} ; then
-    echo ":::"
-    echo "::: Everything is up to date!"
-    exit 0
-
-  elif ! ${core_update} && ${web_update} ; then
-    echo ":::"
-    echo "::: Pi-hole Web Admin files out of date"
-    getGitFiles "${ADMIN_INTERFACE_DIR}" "${ADMIN_INTERFACE_GIT_URL}"
-
   elif ${core_update} && ! ${web_update} ; then
     echo ":::"
     echo "::: Pi-hole core files out of date"
@@ -203,7 +145,20 @@
   else
     echo "*** Update script has malfunctioned, fallthrough reached. Please contact support"
     exit 1
->>>>>>> 5e7dfaf2
+  fi
+
+  else # Web Admin not installed, so only verify if core is up to date
+
+    if ! ${core_update}; then
+      echo ":::"
+      echo "::: Everything is up to date!"
+      exit 0
+    else
+      echo ":::"
+      echo "::: Pi-hole core files out of date"
+      getGitFiles "${PI_HOLE_FILES_DIR}" "${PI_HOLE_GIT_URL}"
+      ${PI_HOLE_FILES_DIR}/automated\ install/basic-install.sh --reconfigure --unattended || echo "Unable to complete update, contact Pi-hole" && exit 1
+    fi
   fi
 
   if [[ "${web_update}" == true ]]; then
