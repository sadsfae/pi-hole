--- conflicted
+++ resolved
@@ -1,13 +1,7 @@
 approve_by_comment: true
-<<<<<<< HEAD
 approve_regex: '^(Approved|:shipit:|:\+1:|Engage)'
 reject_regex: '^(Rejected|:-1:|Borg)'
 reset_on_push: true
-=======
-approve_regex: '^(Approved|:shipit:|:\+1:)'
-reject_regex: '^(Rejected|:-1:)'
-reset_on_push: false
->>>>>>> ac8d295b
 author_approval: required
 reviewers:
   members:
@@ -17,4 +11,9 @@
   - Mcat12
   - PromoFaux
   name: pullapprove
-  required: 3+  required: 3
+always_pending:
+  title_regex: '(WIP|wip)'
+  labels:
+    - wip
+  explanation: 'This PR is a work in progress...'