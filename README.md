<<<<<<< HEAD
# Automated Install 
##### Designed For Raspberry Pi A+, B, B+, 2, and Zero (with an Ethernet/Wi-Fi adapter)
=======
# Automated Install
##### Designed For Raspberry Pi A+, B, B+, 2, Zero (with an Ethernet adapter), and also works on most Debian based distros!
>>>>>>> 1d80fddd

1. Install Raspbian on Raspberry Pi variants or a Debian based distribution on other hardware or virtual machines
2. Run the command below

### ```curl -L https://install.pi-hole.net | bash```

#### Alternative Semi-Automated install ####
```
wget -O basic-install.sh https://install.pi-hole.net
chmod +x basic-install.sh
./basic-install.sh
```

Once installed, [configure your router to have **DHCP clients use the Pi as their DNS server**](http://pi-hole.net/faq/can-i-set-the-pi-hole-to-be-the-dns-server-at-my-router-so-i-dont-have-to-change-settings-for-my-devices/) and then any device that connects to your network will have ads blocked without any further configuration.  Alternatively, you can manually set each device to [use the Raspberry Pi as its DNS server](http://pi-hole.net/faq/how-do-i-use-the-pi-hole-as-my-dns-server/).

## Pi-hole Is Free, But Powered By Your Donations
[![Donate](https://www.paypalobjects.com/en_US/i/btn/btn_donateCC_LG.gif "Free, but powered by donations")](https://www.paypal.com/cgi-bin/webscr?cmd=_s-xclick&hosted_button_id=3J2L3Z4DHW9UY "Donate")

## Catch us out on the net:
Twitter: [@The_Pi_Hole](https://twitter.com/The_Pi_Hole)

reddit: [/r/pihole](https://www.reddit.com/r/pihole/)

## How Does It Work?
**Watch the 60-second video below to get a quick overview**

[![Pi-hole exlplained](http://i.imgur.com/qNybJDX.png)](https://vimeo.com/135965232)

## Pi-hole Projects
- [Get LED alerts for each blocked ad](http://www.stinebaugh.info/get-led-alerts-for-each-blocked-ad-using-pi-hole/)
- [Pi-hole on Ubuntu 14.04 on VirtualBox](http://hbalagtas.blogspot.com/2016/02/adblocking-with-pi-hole-and-ubuntu-1404.html)
- [x86 Docker container that runs Pi-hole](https://hub.docker.com/r/diginc/pi-hole/)
- [Splunk: Pi-hole Visualizser](https://splunkbase.splunk.com/app/3023/)
- [Pi-hole Chrome extension](https://chrome.google.com/webstore/detail/pi-hole-list-editor/hlnoeoejkllgkjbnnnhfolapllcnaglh) ([open source](https://github.com/packtloss/pihole-extension))
- [Go Bananas for CHiP-hole ad blocking](https://www.hackster.io/jacobsalmela/chip-hole-network-wide-ad-blocker-98e037)
- [Sky-Hole](http://dlaa.me/blog/post/skyhole)
- [Pi-hole in the Cloud!](http://blog.codybunch.com/2015/07/28/Pi-Hole-in-the-cloud/)
- [unRaid-hole](https://github.com/spants/unraidtemplates/blob/master/Spants/unRaid-hole.xml#L13)--[Repo and more info](http://lime-technology.com/forum/index.php?PHPSESSID=c0eae3e5ef7e521f7866034a3336489d&topic=38486.0)
- [Pi-hole on/off button](http://thetimmy.silvernight.org/pages/endisbutton/)
- [Minibian Pi-hole](http://munkjensen.net/wiki/index.php/See_my_Pi-Hole#Minibian_Pi-hole)

## Coverage
- [TekThing: 5 fun, easy projects for a Raspberry Pi](https://youtu.be/QwrKlyC2kdM?t=1m42s)
- [Pi-hole on Adafruit's blog](https://blog.adafruit.com/2016/03/04/pi-hole-is-a-black-hole-for-internet-ads-piday-raspberrypi-raspberry_pi/)
- [The Defrag Show - MSDN/Channel 9](https://channel9.msdn.com/Shows/The-Defrag-Show/Defrag-Endoscope-USB-Camera-The-Final-HoloLens-Vote-Adblock-Pi-and-more?WT.mc_id=dlvr_twitter_ch9#time=20m39s)
- [MacObserver Podcast 585](http://www.macobserver.com/tmo/podcast/macgeekgab-585)
- [Medium: Block All Ads For $53](https://medium.com/@robleathern/block-ads-on-all-home-devices-for-53-18-a5f1ec139693#.gj1xpgr5d)
- [MakeUseOf: Adblock Everywhere, The Pi-hole Way](http://www.makeuseof.com/tag/adblock-everywhere-raspberry-pi-hole-way/)
- [Lifehacker: Turn Your Pi Into An Ad Blocker With A Single Command](http://lifehacker.com/turn-a-raspberry-pi-into-an-ad-blocker-with-a-single-co-1686093533)!
- [Pi-hole on TekThing](https://youtu.be/8Co59HU2gY0?t=2m)
- [Pi-hole on Security Now! Podcast](http://www.youtube.com/watch?v=p7-osq_y8i8&t=100m26s)
- [Foolish Tech Show](https://youtu.be/bYyena0I9yc?t=2m4s)
- [Pi-hole on Ubuntu](http://www.boyter.org/2015/12/pi-hole-ubuntu-14-04/)
- [Catchpoint: iOS 9 Ad Blocking](http://blog.catchpoint.com/2015/09/14/ad-blocking-apple/)

## Partnering With Optimal.com

Pi-hole will be teaming up with [Rob Leathern's subscription service to avoid ads](https://medium.com/@robleathern/block-ads-on-all-home-devices-for-53-18-a5f1ec139693#.gj1xpgr5d).  This service is unique and will help content-creators and publishers [still make money from visitors who are using an ad ablocker](http://techcrunch.com/2015/12/17/the-new-optimal/).

## Technical Details

The Pi-hole is an **advertising-aware DNS/Web server**.  If an ad domain is queried, a small Web page or GIF is delivered in place of the advertisement.  You can also [replace ads with any image you want](http://pi-hole.net/faq/is-it-possible-to-change-the-blank-page-that-takes-place-of-the-ads-to-something-else/) since it is just a simple Webpage taking place of the ads.

A more detailed explanation of the installation can be found [here](http://jacobsalmela.com/block-millions-ads-network-wide-with-a-raspberry-pi-hole-2-0).

## Gravity
The [gravity.sh](https://github.com/pi-hole/pi-hole/blob/master/gravity.sh) does most of the magic.  The script pulls in ad domains from many sources and compiles them into a single list of [over 1.6 million entries](http://jacobsalmela.com/block-millions-ads-network-wide-with-a-raspberry-pi-hole-2-0) (if you decide to use the [mahakala list](https://github.com/pi-hole/pi-hole/commit/963eacfe0537a7abddf30441c754c67ca1e40965)).

## Whitelist and blacklist
Domains can be whitelisted and blacklisted using two pre-installed scripts. See [the wiki page](https://github.com/pi-hole/pi-hole/wiki/Whitelisting-and-Blacklisting) for more details

## Web Interface
The [Web interface](https://github.com/jacobsalmela/AdminLTE#pi-hole-admin-dashboard) will be installed automatically so you can view stats and change settings.  You can find it at:

`http://192.168.1.x/admin/index.php`

![Pi-hole Advanced Stats Dashboard](http://i.imgur.com/rTlLYPh.png)

### API

A basic read-only API can be accessed at `/admin/api.php`. It returns the following JSON:
```JSON
{
	"domains_being_blocked": "136708",
	"dns_queries_today": "18108",
	"ads_blocked_today": "14648",
	"ads_percentage_today": "80.89"
}
```
The same output can be acheived on the CLI by running `chronometer.sh -j`

![Web](http://i.imgur.com/m114SCn.png)

## Real-time Statistics

You can view [real-time stats](http://pi-hole.net/faq/install-the-real-time-lcd-monitor-chronometer/) via `ssh` or on an [2.8" LCD screen](http://amzn.to/1P0q1Fj).  This is accomplished via [`chronometer.sh`](https://github.com/pi-hole/pi-hole/blob/master/advanced/Scripts/chronometer.sh).
![Pi-hole LCD](http://i.imgur.com/nBEqycp.jpg)

## Help
- See the [Wiki](https://github.com/pi-hole/pi-hole/wiki/Customization) entry for more details
- There is also an [FAQ section on pi-hole.net](http://pi-hole.net)

## Other Operating Systems
This script will work for other UNIX-like systems with some slight **modifications**.  As long as you can install `dnsmasq` and a Webserver, it should work OK.  The automated install is only for a clean install of a Debian based system, such as the Raspberry Pi.<|MERGE_RESOLUTION|>--- conflicted
+++ resolved
@@ -1,10 +1,5 @@
-<<<<<<< HEAD
-# Automated Install 
-##### Designed For Raspberry Pi A+, B, B+, 2, and Zero (with an Ethernet/Wi-Fi adapter)
-=======
 # Automated Install
 ##### Designed For Raspberry Pi A+, B, B+, 2, Zero (with an Ethernet adapter), and also works on most Debian based distros!
->>>>>>> 1d80fddd
 
 1. Install Raspbian on Raspberry Pi variants or a Debian based distribution on other hardware or virtual machines
 2. Run the command below
