<<<<<<< HEAD
# Automated Install 
##### Designed For Raspberry Pi A+, B, B+, 2, Zero, and 3B (with an Ethernet/Wi-Fi adapter) (Works on most Debian distributions!)
=======
# Automated Install
##### Designed For Raspberry Pi A+, B, B+, 2, Zero (with an Ethernet adapter), and also works on most Debian based distros!
>>>>>>> 724075e4

1. Install Raspbian on Raspberry Pi variants or a Debian based distribution on other hardware or virtual machines
2. Run the command below

### ```curl -L https://install.pi-hole.net | bash```

#### Alternative Semi-Automated install ####
```
wget -O basic-install.sh https://install.pi-hole.net
chmod +x basic-install.sh
./basic-install.sh
```

Once installed, [configure your router to have **DHCP clients use the Pi as their DNS server**](http://pi-hole.net/faq/can-i-set-the-pi-hole-to-be-the-dns-server-at-my-router-so-i-dont-have-to-change-settings-for-my-devices/) and then any device that connects to your network will have ads blocked without any further configuration.  Alternatively, you can manually set each device to [use the Raspberry Pi as its DNS server](http://pi-hole.net/faq/how-do-i-use-the-pi-hole-as-my-dns-server/).

## Pi-hole Is Free, But Powered By Your Donations
[![Donate](https://www.paypalobjects.com/en_US/i/btn/btn_donateCC_LG.gif "Free, but powered by donations")](https://www.paypal.com/cgi-bin/webscr?cmd=_s-xclick&hosted_button_id=3J2L3Z4DHW9UY "Donate")

## Catch us out on the net:
Twitter: [@The_Pi_Hole](https://twitter.com/The_Pi_Hole)

reddit: [/r/pihole](https://www.reddit.com/r/pihole/)

## How Does It Work?
**Watch the 60-second video below to get a quick overview**

[![Pi-hole exlplained](http://i.imgur.com/qNybJDX.png)](https://vimeo.com/135965232)

## Pi-hole Projects
- [Get LED alerts for each blocked ad](http://www.stinebaugh.info/get-led-alerts-for-each-blocked-ad-using-pi-hole/)
- [Pi-hole on Ubuntu 14.04 on VirtualBox](http://hbalagtas.blogspot.com/2016/02/adblocking-with-pi-hole-and-ubuntu-1404.html)
- [x86 Docker container that runs Pi-hole](https://hub.docker.com/r/diginc/pi-hole/)
- [Splunk: Pi-hole Visualizser](https://splunkbase.splunk.com/app/3023/)
- [Pi-hole Chrome extension](https://chrome.google.com/webstore/detail/pi-hole-list-editor/hlnoeoejkllgkjbnnnhfolapllcnaglh) ([open source](https://github.com/packtloss/pihole-extension))
- [Go Bananas for CHiP-hole ad blocking](https://www.hackster.io/jacobsalmela/chip-hole-network-wide-ad-blocker-98e037)
- [Sky-Hole](http://dlaa.me/blog/post/skyhole)
- [Pi-hole in the Cloud!](http://blog.codybunch.com/2015/07/28/Pi-Hole-in-the-cloud/)
- [unRaid-hole](https://github.com/spants/unraidtemplates/blob/master/Spants/unRaid-hole.xml#L13)--[Repo and more info](http://lime-technology.com/forum/index.php?PHPSESSID=c0eae3e5ef7e521f7866034a3336489d&topic=38486.0)
- [Pi-hole on/off button](http://thetimmy.silvernight.org/pages/endisbutton/)
- [Minibian Pi-hole](http://munkjensen.net/wiki/index.php/See_my_Pi-Hole#Minibian_Pi-hole)

## Coverage
- [TekThing: 5 fun, easy projects for a Raspberry Pi](https://youtu.be/QwrKlyC2kdM?t=1m42s)
- [Pi-hole on Adafruit's blog](https://blog.adafruit.com/2016/03/04/pi-hole-is-a-black-hole-for-internet-ads-piday-raspberrypi-raspberry_pi/)
- [The Defrag Show - MSDN/Channel 9](https://channel9.msdn.com/Shows/The-Defrag-Show/Defrag-Endoscope-USB-Camera-The-Final-HoloLens-Vote-Adblock-Pi-and-more?WT.mc_id=dlvr_twitter_ch9#time=20m39s)
- [MacObserver Podcast 585](http://www.macobserver.com/tmo/podcast/macgeekgab-585)
- [Medium: Block All Ads For $53](https://medium.com/@robleathern/block-ads-on-all-home-devices-for-53-18-a5f1ec139693#.gj1xpgr5d)
- [MakeUseOf: Adblock Everywhere, The Pi-hole Way](http://www.makeuseof.com/tag/adblock-everywhere-raspberry-pi-hole-way/)
- [Lifehacker: Turn Your Pi Into An Ad Blocker With A Single Command](http://lifehacker.com/turn-a-raspberry-pi-into-an-ad-blocker-with-a-single-co-1686093533)!
- [Pi-hole on TekThing](https://youtu.be/8Co59HU2gY0?t=2m)
- [Pi-hole on Security Now! Podcast](http://www.youtube.com/watch?v=p7-osq_y8i8&t=100m26s)
- [Foolish Tech Show](https://youtu.be/bYyena0I9yc?t=2m4s)
- [Pi-hole on Ubuntu](http://www.boyter.org/2015/12/pi-hole-ubuntu-14-04/)
- [Catchpoint: iOS 9 Ad Blocking](http://blog.catchpoint.com/2015/09/14/ad-blocking-apple/)

## Partnering With Optimal.com

Pi-hole will be teaming up with [Rob Leathern's subscription service to avoid ads](https://medium.com/@robleathern/block-ads-on-all-home-devices-for-53-18-a5f1ec139693#.gj1xpgr5d).  This service is unique and will help content-creators and publishers [still make money from visitors who are using an ad ablocker](http://techcrunch.com/2015/12/17/the-new-optimal/).

## Technical Details

The Pi-hole is an **advertising-aware DNS/Web server**.  If an ad domain is queried, a small Web page or GIF is delivered in place of the advertisement.  You can also [replace ads with any image you want](http://pi-hole.net/faq/is-it-possible-to-change-the-blank-page-that-takes-place-of-the-ads-to-something-else/) since it is just a simple Webpage taking place of the ads.

A more detailed explanation of the installation can be found [here](http://jacobsalmela.com/block-millions-ads-network-wide-with-a-raspberry-pi-hole-2-0).

## Gravity
The [gravity.sh](https://github.com/pi-hole/pi-hole/blob/master/gravity.sh) does most of the magic.  The script pulls in ad domains from many sources and compiles them into a single list of [over 1.6 million entries](http://jacobsalmela.com/block-millions-ads-network-wide-with-a-raspberry-pi-hole-2-0) (if you decide to use the [mahakala list](https://github.com/pi-hole/pi-hole/commit/963eacfe0537a7abddf30441c754c67ca1e40965)).

## Whitelist and blacklist
Domains can be whitelisted and blacklisted using two pre-installed scripts. See [the wiki page](https://github.com/pi-hole/pi-hole/wiki/Whitelisting-and-Blacklisting) for more details

## Web Interface
The [Web interface](https://github.com/jacobsalmela/AdminLTE#pi-hole-admin-dashboard) will be installed automatically so you can view stats and change settings.  You can find it at:

`http://192.168.1.x/admin/index.php`

![Pi-hole Advanced Stats Dashboard](http://i.imgur.com/rTlLYPh.png)

### API

A basic read-only API can be accessed at `/admin/api.php`. It returns the following JSON:
```JSON
{
	"domains_being_blocked": "136708",
	"dns_queries_today": "18108",
	"ads_blocked_today": "14648",
	"ads_percentage_today": "80.89"
}
```
The same output can be acheived on the CLI by running `chronometer.sh -j`

![Web](http://i.imgur.com/m114SCn.png)

## Real-time Statistics

You can view [real-time stats](http://pi-hole.net/faq/install-the-real-time-lcd-monitor-chronometer/) via `ssh` or on an [2.8" LCD screen](http://amzn.to/1P0q1Fj).  This is accomplished via [`chronometer.sh`](https://github.com/pi-hole/pi-hole/blob/master/advanced/Scripts/chronometer.sh).
![Pi-hole LCD](http://i.imgur.com/nBEqycp.jpg)

## Help
- See the [Wiki](https://github.com/pi-hole/pi-hole/wiki/Customization) entry for more details
- There is also an [FAQ section on pi-hole.net](http://pi-hole.net)

## Other Operating Systems
This script will work for other UNIX-like systems with some slight **modifications**.  As long as you can install `dnsmasq` and a Webserver, it should work OK.  The automated install is only for a clean install of a Debian based system, such as the Raspberry Pi.<|MERGE_RESOLUTION|>--- conflicted
+++ resolved
@@ -1,10 +1,5 @@
-<<<<<<< HEAD
 # Automated Install 
 ##### Designed For Raspberry Pi A+, B, B+, 2, Zero, and 3B (with an Ethernet/Wi-Fi adapter) (Works on most Debian distributions!)
-=======
-# Automated Install
-##### Designed For Raspberry Pi A+, B, B+, 2, Zero (with an Ethernet adapter), and also works on most Debian based distros!
->>>>>>> 724075e4
 
 1. Install Raspbian on Raspberry Pi variants or a Debian based distribution on other hardware or virtual machines
 2. Run the command below
