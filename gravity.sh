--- conflicted
+++ resolved
@@ -383,11 +383,7 @@
     unset sources
   fi
 
-<<<<<<< HEAD
-  local url domain agent str target compression adlist_type
-=======
-  local url domain str target compression
->>>>>>> 20a35936
+  local url domain str target compression adlist_type
   echo ""
 
   # Prepare new gravity database
@@ -452,14 +448,7 @@
     saveLocation="${piholeDir}/list.${id}.${domain}.${domainsExtension}"
     activeDomains[$i]="${saveLocation}"
 
-<<<<<<< HEAD
-    # Default user-agent (for Cloudflare's Browser Integrity Check: https://support.cloudflare.com/hc/en-us/articles/200170086-What-does-the-Browser-Integrity-Check-do-)
-    agent="Mozilla/5.0 (Windows NT 10.0; Win64; x64) AppleWebKit/537.36 (KHTML, like Gecko) Chrome/70.0.3538.102 Safari/537.36"
-
-    echo -e "  ${INFO} Target: ${url} (${str})"
-=======
     echo -e "  ${INFO} Target: ${url}"
->>>>>>> 20a35936
     local regex check_url
     # Check for characters NOT allowed in URLs
     regex="[^a-zA-Z0-9:/?&%=~._()-;]"
@@ -471,11 +460,7 @@
     if [[ "${check_url}" =~ ${regex} ]]; then
       echo -e "  ${CROSS} Invalid Target"
     else
-<<<<<<< HEAD
-      gravity_DownloadBlocklistFromUrl "${url}" "${agent}" "${sourceIDs[$i]}" "${saveLocation}" "${target}" "${compression}" "${adlist_type}"
-=======
-      gravity_DownloadBlocklistFromUrl "${url}" "${sourceIDs[$i]}" "${saveLocation}" "${target}" "${compression}"
->>>>>>> 20a35936
+      gravity_DownloadBlocklistFromUrl "${url}" "${sourceIDs[$i]}" "${saveLocation}" "${target}" "${compression}" "${adlist_type}"
     fi
     echo ""
   done
@@ -507,11 +492,7 @@
 
 # Download specified URL and perform checks on HTTP status and file content
 gravity_DownloadBlocklistFromUrl() {
-<<<<<<< HEAD
-  local url="${1}" agent="${2}" adlistID="${3}" saveLocation="${4}" target="${5}" compression="${6}" gravity_type="${7}"
-=======
-  local url="${1}" adlistID="${2}" saveLocation="${3}" target="${4}" compression="${5}"
->>>>>>> 20a35936
+  local url="${1}" adlistID="${2}" saveLocation="${3}" target="${4}" compression="${5}" gravity_type="${6}"
   local heisenbergCompensator="" listCurlBuffer str httpCode success="" ip cmd_ext
 
   # Create temp file to store content on disk instead of RAM
