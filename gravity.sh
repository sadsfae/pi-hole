#!/usr/bin/env bash
# shellcheck disable=SC1090

# Pi-hole: A black hole for Internet advertisements
# (c) 2017 Pi-hole, LLC (https://pi-hole.net)
# Network-wide ad blocking via your own hardware.
#
# Usage: "pihole -g"
# Compiles a list of ad-serving domains by downloading them from multiple sources
#
# This file is copyright under the latest version of the EUPL.
# Please see LICENSE file for your rights under this license.

export LC_ALL=C

PI_HOLE_SCRIPT_DIR="/opt/pihole"
# Source utils.sh for GetFTLConfigValue
utilsfile="${PI_HOLE_SCRIPT_DIR}/utils.sh"
# shellcheck disable=SC1090
. "${utilsfile}"

coltable="${PI_HOLE_SCRIPT_DIR}/COL_TABLE"
# shellcheck disable=SC1090
. "${coltable}"
# shellcheck disable=SC1091
. "/etc/.pihole/advanced/Scripts/database_migration/gravity-db.sh"

basename="pihole"
PIHOLE_COMMAND="/usr/local/bin/${basename}"

piholeDir="/etc/${basename}"

# Gravity aux files directory
listsCacheDir="${piholeDir}/listsCache"

# Legacy (pre v5.0) list file locations
whitelistFile="${piholeDir}/whitelist.txt"
blacklistFile="${piholeDir}/blacklist.txt"
regexFile="${piholeDir}/regex.list"
adListFile="${piholeDir}/adlists.list"

piholeGitDir="/etc/.pihole"
GRAVITYDB=$(getFTLConfigValue files.gravity)
GRAVITY_TMPDIR=$(getFTLConfigValue files.gravity_tmp)
gravityDBschema="${piholeGitDir}/advanced/Templates/gravity.db.sql"
gravityDBcopy="${piholeGitDir}/advanced/Templates/gravity_copy.sql"

domainsExtension="domains"
curl_connect_timeout=10
etag_support=false

# Check gravity temp directory
if [ ! -d "${GRAVITY_TMPDIR}" ] || [ ! -w "${GRAVITY_TMPDIR}" ]; then
  echo -e "  ${COL_LIGHT_RED}Gravity temporary directory does not exist or is not a writeable directory, falling back to /tmp. ${COL_NC}"
  GRAVITY_TMPDIR="/tmp"
fi

# Set this only after sourcing pihole-FTL.conf as the gravity database path may
# have changed
gravityDBfile="${GRAVITYDB}"
gravityDBfile_default="/etc/pihole/gravity.db"
gravityTEMPfile="${GRAVITYDB}_temp"
gravityDIR="$(dirname -- "${gravityDBfile}")"
gravityOLDfile="${gravityDIR}/gravity_old.db"
gravityBCKdir="${gravityDIR}/gravity_backups"
gravityBCKfile="${gravityBCKdir}/gravity.db"

fix_owner_permissions() {
  # Fix ownership and permissions for the specified file
  # User and group are set to pihole:pihole
  # Permissions are set to 664 (rw-rw-r--)
  chown pihole:pihole "${1}"
  chmod 664 "${1}"

  # Ensure the containing directory is group writable
  chmod g+w "$(dirname -- "${1}")"
}

# Generate new SQLite3 file from schema template
generate_gravity_database() {
  if ! pihole-FTL sqlite3 -ni "${gravityDBfile}" <"${gravityDBschema}"; then
    echo -e "   ${CROSS} Unable to create ${gravityDBfile}"
    return 1
  fi
  fix_owner_permissions "${gravityDBfile}"
}

# Build gravity tree
gravity_build_tree() {
  local str
  str="Building tree"
  echo -ne "  ${INFO} ${str}..."

  # The index is intentionally not UNIQUE as poor quality adlists may contain domains more than once
  output=$({ pihole-FTL sqlite3 -ni "${gravityTEMPfile}" "CREATE INDEX idx_gravity ON gravity (domain, adlist_id);"; } 2>&1)
  status="$?"

  if [[ "${status}" -ne 0 ]]; then
    echo -e "\\n  ${CROSS} Unable to build gravity tree in ${gravityTEMPfile}\\n  ${output}"
    return 1
  fi
  echo -e "${OVER}  ${TICK} ${str}"
}

# Rotate gravity backup files
rotate_gravity_backup() {
  for i in {9..1}; do
    if [ -f "${gravityBCKfile}.${i}" ]; then
      mv "${gravityBCKfile}.${i}" "${gravityBCKfile}.$((i + 1))"
    fi
  done
}

# Copy data from old to new database file and swap them
gravity_swap_databases() {
  str="Swapping databases"
  echo -ne "  ${INFO} ${str}..."

  # Swap databases and remove or conditionally rename old database
  # Number of available blocks on disk
  availableBlocks=$(stat -f --format "%a" "${gravityDIR}")
  # Number of blocks, used by gravity.db
  gravityBlocks=$(stat --format "%b" "${gravityDBfile}")
  # Only keep the old database if available disk space is at least twice the size of the existing gravity.db.
  # Better be safe than sorry...
  oldAvail=false
  if [ "${availableBlocks}" -gt "$((gravityBlocks * 2))" ] && [ -f "${gravityDBfile}" ]; then
    oldAvail=true
    cp "${gravityDBfile}" "${gravityOLDfile}"
  fi

  # Drop the gravity and antigravity tables + subsequent VACUUM the current
  # database for compaction
  output=$({ printf ".timeout 30000\\nDROP TABLE IF EXISTS gravity;\\nDROP TABLE IF EXISTS antigravity;\\nVACUUM;\\n" | pihole-FTL sqlite3 -ni "${gravityDBfile}"; } 2>&1)
  status="$?"

  if [[ "${status}" -ne 0 ]]; then
    echo -e "\\n  ${CROSS} Unable to clean current database for backup\\n  ${output}"
  else
    # Check if the backup directory exists
    if [ ! -d "${gravityBCKdir}" ]; then
      mkdir -p "${gravityBCKdir}"
    fi

    # If multiple gravityBCKfile's are present (appended with a number), rotate them
    # We keep at most 10 backups
    rotate_gravity_backup

    # Move the old database to the backup location
    mv "${gravityDBfile}" "${gravityBCKfile}.1"
  fi


  # Move the new database to the correct location
  mv "${gravityTEMPfile}" "${gravityDBfile}"
  echo -e "${OVER}  ${TICK} ${str}"

  if $oldAvail; then
    echo -e "  ${TICK} The old database remains available"
  fi
}

# Update timestamp when the gravity table was last updated successfully
update_gravity_timestamp() {
  output=$({ printf ".timeout 30000\\nINSERT OR REPLACE INTO info (property,value) values ('updated',cast(strftime('%%s', 'now') as int));" | pihole-FTL sqlite3 -ni "${gravityTEMPfile}"; } 2>&1)
  status="$?"

  if [[ "${status}" -ne 0 ]]; then
    echo -e "\\n  ${CROSS} Unable to update gravity timestamp in database ${gravityTEMPfile}\\n  ${output}"
    return 1
  fi
  return 0
}

# Import domains from file and store them in the specified database table
database_table_from_file() {
  # Define locals
  local table src backup_path backup_file tmpFile list_type
  table="${1}"
  src="${2}"
  backup_path="${piholeDir}/migration_backup"
  backup_file="${backup_path}/$(basename "${2}")"
  # Create a temporary file. We don't use '--suffix' here because not all
  # implementations of mktemp support it, e.g. on Alpine
  tmpFile="$(mktemp -p "${GRAVITY_TMPDIR}")"
  mv "${tmpFile}" "${tmpFile%.*}.gravity"
  tmpFile="${tmpFile%.*}.gravity"

  local timestamp
  timestamp="$(date --utc +'%s')"

  local rowid
  declare -i rowid
  rowid=1

  # Special handling for domains to be imported into the common domainlist table
  if [[ "${table}" == "whitelist" ]]; then
    list_type="0"
    table="domainlist"
  elif [[ "${table}" == "blacklist" ]]; then
    list_type="1"
    table="domainlist"
  elif [[ "${table}" == "regex" ]]; then
    list_type="3"
    table="domainlist"
  fi

  # Get MAX(id) from domainlist when INSERTing into this table
  if [[ "${table}" == "domainlist" ]]; then
    rowid="$(pihole-FTL sqlite3 -ni "${gravityDBfile}" "SELECT MAX(id) FROM domainlist;")"
    if [[ -z "$rowid" ]]; then
      rowid=0
    fi
    rowid+=1
  fi

  # Loop over all domains in ${src} file
  # Read file line by line
  grep -v '^ *#' <"${src}" | while IFS= read -r domain; do
    # Only add non-empty lines
    if [[ -n "${domain}" ]]; then
      if [[ "${table}" == "adlist" ]]; then
        # Adlist table format
        echo "${rowid},\"${domain}\",1,${timestamp},${timestamp},\"Migrated from ${src}\",,0,0,0,0,0" >>"${tmpFile}"
      else
        # White-, black-, and regexlist table format
        echo "${rowid},${list_type},\"${domain}\",1,${timestamp},${timestamp},\"Migrated from ${src}\"" >>"${tmpFile}"
      fi
      rowid+=1
    fi
  done

  # Store domains in database table specified by ${table}
  # Use printf as .mode and .import need to be on separate lines
  # see https://unix.stackexchange.com/a/445615/83260
  output=$({ printf ".timeout 30000\\n.mode csv\\n.import \"%s\" %s\\n" "${tmpFile}" "${table}" | pihole-FTL sqlite3 -ni "${gravityDBfile}"; } 2>&1)
  status="$?"

  if [[ "${status}" -ne 0 ]]; then
    echo -e "\\n  ${CROSS} Unable to fill table ${table}${list_type} in database ${gravityDBfile}\\n  ${output}"
    gravity_Cleanup "error"
  fi

  # Move source file to backup directory, create directory if not existing
  mkdir -p "${backup_path}"
  mv "${src}" "${backup_file}" 2>/dev/null ||
    echo -e "  ${CROSS} Unable to backup ${src} to ${backup_path}"

  # Delete tmpFile
  rm "${tmpFile}" >/dev/null 2>&1 ||
    echo -e "  ${CROSS} Unable to remove ${tmpFile}"
}

# Check if a column with name ${2} exists in gravity table with name ${1}
gravity_column_exists() {
  output=$({ printf ".timeout 30000\\nSELECT EXISTS(SELECT * FROM pragma_table_info('%s') WHERE name='%s');\\n" "${1}" "${2}" | pihole-FTL sqlite3 -ni "${gravityTEMPfile}"; } 2>&1)
  if [[ "${output}" == "1" ]]; then
    return 0 # Bash 0 is success
  fi

  return 1 # Bash non-0 is failure
}

# Update number of domain on this list. We store this in the "old" database as all values in the new database will later be overwritten
database_adlist_number() {
  # Only try to set number of domains when this field exists in the gravity database
  if ! gravity_column_exists "adlist" "number"; then
    return
  fi

  output=$({ printf ".timeout 30000\\nUPDATE adlist SET number = %i, invalid_domains = %i WHERE id = %i;\\n" "${2}" "${3}" "${1}" | pihole-FTL sqlite3 -ni "${gravityTEMPfile}"; } 2>&1)
  status="$?"

  if [[ "${status}" -ne 0 ]]; then
    echo -e "\\n  ${CROSS} Unable to update number of domains in adlist with ID ${1} in database ${gravityTEMPfile}\\n  ${output}"
    gravity_Cleanup "error"
  fi
}

# Update status of this list. We store this in the "old" database as all values in the new database will later be overwritten
database_adlist_status() {
  # Only try to set the status when this field exists in the gravity database
  if ! gravity_column_exists "adlist" "status"; then
    return
  fi

  output=$({ printf ".timeout 30000\\nUPDATE adlist SET status = %i WHERE id = %i;\\n" "${2}" "${1}" | pihole-FTL sqlite3 -ni "${gravityTEMPfile}"; } 2>&1)
  status="$?"

  if [[ "${status}" -ne 0 ]]; then
    echo -e "\\n  ${CROSS} Unable to update status of adlist with ID ${1} in database ${gravityTEMPfile}\\n  ${output}"
    gravity_Cleanup "error"
  fi
}

# Migrate pre-v5.0 list files to database-based Pi-hole versions
migrate_to_database() {
  # Create database file only if not present
  if [ ! -e "${gravityDBfile}" ]; then
    # Create new database file - note that this will be created in version 1
    echo -e "  ${INFO} Creating new gravity database"
    if ! generate_gravity_database; then
      echo -e "   ${CROSS} Error creating new gravity database. Please contact support."
      return 1
    fi

    # Check if gravity database needs to be updated
    upgrade_gravityDB "${gravityDBfile}" "${piholeDir}"

    # Migrate list files to new database
    if [ -e "${adListFile}" ]; then
      # Store adlist domains in database
      echo -e "  ${INFO} Migrating content of ${adListFile} into new database"
      database_table_from_file "adlist" "${adListFile}"
    fi
    if [ -e "${blacklistFile}" ]; then
      # Store blacklisted domains in database
      echo -e "  ${INFO} Migrating content of ${blacklistFile} into new database"
      database_table_from_file "blacklist" "${blacklistFile}"
    fi
    if [ -e "${whitelistFile}" ]; then
      # Store whitelisted domains in database
      echo -e "  ${INFO} Migrating content of ${whitelistFile} into new database"
      database_table_from_file "whitelist" "${whitelistFile}"
    fi
    if [ -e "${regexFile}" ]; then
      # Store regex domains in database
      # Important note: We need to add the domains to the "regex" table
      # as it will only later be renamed to "regex_blacklist"!
      echo -e "  ${INFO} Migrating content of ${regexFile} into new database"
      database_table_from_file "regex" "${regexFile}"
    fi
  fi

  # Check if gravity database needs to be updated
  upgrade_gravityDB "${gravityDBfile}" "${piholeDir}"
}

# Determine if DNS resolution is available before proceeding
gravity_CheckDNSResolutionAvailable() {
  local lookupDomain="raw.githubusercontent.com"

  # Determine if $lookupDomain is resolvable
  if timeout 4 getent hosts "${lookupDomain}" &>/dev/null; then
    echo -e "${OVER}  ${TICK} DNS resolution is available\\n"
    return 0
  else
    echo -e "  ${CROSS} DNS resolution is currently unavailable"
  fi

  str="Waiting until DNS resolution is available..."
  echo -ne "  ${INFO} ${str}"
  until getent hosts github.com &> /dev/null; do
  # Append one dot for each second waiting
    str="${str}."
    echo -ne "  ${OVER}  ${INFO} ${str}"
    sleep 1
  done

  # If we reach this point, DNS resolution is available
  echo -e "${OVER}  ${TICK} DNS resolution is available"
}

# Function: try_restore_backup
# Description: Attempts to restore the previous Pi-hole gravity database from a
#              backup file. If a backup exists, it copies the backup to the
#              gravity database file and prepares a new gravity database. If the
#              restoration is successful, it returns 0. Otherwise, it returns 1.
# Returns:
#   0 - If the backup is successfully restored.
#   1 - If no backup is available or if the restoration fails.
try_restore_backup () {
  local num filename timestamp
  num=$1
  filename="${gravityBCKfile}.${num}"
  # Check if a backup exists
  if [ -f "${filename}" ]; then
    echo -e "  ${INFO} Attempting to restore previous database from backup no. ${num}"
    cp "${filename}" "${gravityDBfile}"

    # If the backup was successfully copied, prepare a new gravity database from
    # it
    if [ -f "${gravityDBfile}" ]; then
      output=$({ pihole-FTL sqlite3 -ni "${gravityTEMPfile}" <<<"${copyGravity}"; } 2>&1)
      status="$?"

      # Error checking
      if [[ "${status}" -ne 0 ]]; then
        echo -e "\\n  ${CROSS} Unable to copy data from ${gravityDBfile} to ${gravityTEMPfile}\\n  ${output}"
        gravity_Cleanup "error"
      fi

      # Get the timestamp of the backup file in a human-readable format
      # Note that this timestamp will be in the server timezone, this may be
      # GMT, e.g., on a Raspberry Pi where the default timezone has never been
      # changed
      timestamp=$(date -r "${filename}" "+%Y-%m-%d %H:%M:%S %Z")

      # Add a record to the info table to indicate that the gravity database was restored
      pihole-FTL sqlite3 "${gravityTEMPfile}" "INSERT OR REPLACE INTO info (property,value) values ('gravity_restored','${timestamp}');"
      echo -e "  ${TICK} Successfully restored from backup (${gravityBCKfile}.${num} at ${timestamp})"
      return 0
    else
      echo -e "  ${CROSS} Unable to restore backup no. ${num}"
    fi
  fi

  echo -e "  ${CROSS} Backup no. ${num} not available"
  return 1
}

# Retrieve blocklist URLs and parse domains from adlist.list
gravity_DownloadBlocklists() {
  echo -e "  ${INFO} ${COL_BOLD}Neutrino emissions detected${COL_NC}..."

  if [[ "${gravityDBfile}" != "${gravityDBfile_default}" ]]; then
    echo -e "  ${INFO} Storing gravity database in ${COL_BOLD}${gravityDBfile}${COL_NC}"
  fi

  local url domain str target compression adlist_type directory success
  echo ""

  # Prepare new gravity database
  str="Preparing new gravity database"
  echo -ne "  ${INFO} ${str}..."
  rm "${gravityTEMPfile}" >/dev/null 2>&1
  output=$({ pihole-FTL sqlite3 -ni "${gravityTEMPfile}" <"${gravityDBschema}"; } 2>&1)
  status="$?"

  if [[ "${status}" -ne 0 ]]; then
    echo -e "\\n  ${CROSS} Unable to create new database ${gravityTEMPfile}\\n  ${output}"
    gravity_Cleanup "error"
  else
    echo -e "${OVER}  ${TICK} ${str}"
  fi

  str="Creating new gravity databases"
  echo -ne "  ${INFO} ${str}..."

  # Gravity copying SQL script
  copyGravity="$(cat "${gravityDBcopy}")"
  if [[ "${gravityDBfile}" != "${gravityDBfile_default}" ]]; then
    # Replace default gravity script location by custom location
    copyGravity="${copyGravity//"${gravityDBfile_default}"/"${gravityDBfile}"}"
  fi

  output=$({ pihole-FTL sqlite3 -ni "${gravityTEMPfile}" <<<"${copyGravity}"; } 2>&1)
  status="$?"

  if [[ "${status}" -ne 0 ]]; then
    echo -e "\\n  ${CROSS} Unable to copy data from ${gravityDBfile} to ${gravityTEMPfile}\\n  ${output}"

    # Try to attempt a backup restore
    success=false
    if [[ -d "${gravityBCKdir}" ]]; then
      for i in {1..10}; do
        if try_restore_backup "${i}"; then
          success=true
          break
        fi
      done
    fi

    # If none of the attempts worked, return 1
    if [[ "${success}" == false ]]; then
      pihole-FTL sqlite3 "${gravityTEMPfile}" "INSERT OR REPLACE INTO info (property,value) values ('gravity_restored','failed');"
      return 1
    fi

    echo -e "  ${TICK} ${str}"
  else
    echo -e "${OVER}  ${TICK} ${str}"
  fi

  # Retrieve source URLs from gravity database
  # We source only enabled adlists, SQLite3 stores boolean values as 0 (false) or 1 (true)
  mapfile -t sources <<<"$(pihole-FTL sqlite3 -ni "${gravityDBfile}" "SELECT address FROM vw_adlist;" 2>/dev/null)"
  mapfile -t sourceIDs <<<"$(pihole-FTL sqlite3 -ni "${gravityDBfile}" "SELECT id FROM vw_adlist;" 2>/dev/null)"
  mapfile -t sourceTypes <<<"$(pihole-FTL sqlite3 -ni "${gravityDBfile}" "SELECT type FROM vw_adlist;" 2>/dev/null)"

  # Parse source domains from $sources
  mapfile -t sourceDomains <<<"$(
    # Logic: Split by folder/port
    awk -F '[/:]' '{
      # Remove URL protocol & optional username:password@
      gsub(/(.*:\/\/|.*:.*@)/, "", $0)
      if(length($1)>0){print $1}
      else {print "local"}
    }' <<<"$(printf '%s\n' "${sources[@]}")" 2>/dev/null
  )"

  local str="Pulling blocklist source list into range"
  echo -e "${OVER}  ${TICK} ${str}"

  if [[ -z "${sources[*]}" ]] || [[ -z "${sourceDomains[*]}" ]]; then
    echo -e "  ${INFO} No source list found, or it is empty"
    echo ""
    unset sources
  fi

  # Use compression to reduce the amount of data that is transferred
  # between the Pi-hole and the ad list provider. Use this feature
  # only if it is supported by the locally available version of curl
  if curl -V | grep -q "Features:.* libz"; then
    compression="--compressed"
    echo -e "  ${INFO} Using libz compression\n"
  else
    compression=""
    echo -e "  ${INFO} Libz compression not available\n"
  fi

  # Check if etag is supported by the locally available version of curl
  # (available as of curl 7.68.0, released Jan 2020)
  # https://github.com/curl/curl/pull/4543 +
  # https://github.com/curl/curl/pull/4678
  if curl --help all | grep -q "etag-save"; then
    etag_support=true
  fi

  # Loop through $sources and download each one
  for ((i = 0; i < "${#sources[@]}"; i++)); do
    url="${sources[$i]}"
    domain="${sourceDomains[$i]}"
    id="${sourceIDs[$i]}"
    if [[ "${sourceTypes[$i]}" -eq "0" ]]; then
      # Gravity list
      str="blocklist"
      adlist_type="gravity"
    else
      # AntiGravity list
      str="allowlist"
      adlist_type="antigravity"
    fi

    # Save the file as list.#.domain
<<<<<<< HEAD
    saveLocation="${listsCacheDir}/list.${id}.${domain}.${domainsExtension}"
=======
    saveLocation="${piholeDir}/list.${id}.${domain}.${domainsExtension}"
>>>>>>> 7dbf408c
    activeDomains[i]="${saveLocation}"

    # Check if we can write to the save location file without actually creating
    # it (in case it doesn't exist)
    # First, check if the directory is writable
    directory="$(dirname -- "${saveLocation}")"
    if [ ! -w "${directory}" ]; then
      echo -e "  ${CROSS} Unable to write to ${directory}"
      echo "      Please run pihole -g as root"
      echo ""
      continue
    fi
    # Then, check if the file is writable (if it exists)
    if [ -e "${saveLocation}" ] && [ ! -w "${saveLocation}" ]; then
      echo -e "  ${CROSS} Unable to write to ${saveLocation}"
      echo "      Please run pihole -g as root"
      echo ""
      continue
    fi

    echo -e "  ${INFO} Target: ${url}"
    local regex check_url
    # Check for characters NOT allowed in URLs
    regex="[^a-zA-Z0-9:/?&%=~._()-;]"

    # this will remove first @ that is after schema and before domain
    # \1 is optional schema, \2 is userinfo
    check_url="$(sed -re 's#([^:/]*://)?([^/]+)@#\1\2#' <<<"$url")"

    if [[ "${check_url}" =~ ${regex} ]]; then
      echo -e "  ${CROSS} Invalid Target"
    else
      timeit gravity_DownloadBlocklistFromUrl "${url}" "${sourceIDs[$i]}" "${saveLocation}" "${target}" "${compression}" "${adlist_type}" "${domain}"
    fi
    echo ""
  done

  gravity_Blackbody=true
}

compareLists() {
  local adlistID="${1}" target="${2}"

  # Verify checksum when an older checksum exists
  if [[ -s "${target}.sha1" ]]; then
    if ! sha1sum --check --status --strict "${target}.sha1"; then
      # The list changed upstream, we need to update the checksum
      sha1sum "${target}" >"${target}.sha1"
      fix_owner_permissions "${target}.sha1"
      echo "  ${INFO} List has been updated"
      database_adlist_status "${adlistID}" "1"
    else
      echo "  ${INFO} List stayed unchanged"
      database_adlist_status "${adlistID}" "2"
    fi
  else
    # No checksum available, create one for comparing on the next run
    sha1sum "${target}" >"${target}.sha1"
    fix_owner_permissions "${target}.sha1"
    # We assume here it was changed upstream
    database_adlist_status "${adlistID}" "1"
  fi
}

# Download specified URL and perform checks on HTTP status and file content
gravity_DownloadBlocklistFromUrl() {
  local url="${1}" adlistID="${2}" saveLocation="${3}" target="${4}" compression="${5}" gravity_type="${6}" domain="${7}"
  local modifiedOptions="" listCurlBuffer str httpCode success="" ip cmd_ext
  local file_path permissions ip_addr port blocked=false download=true

  # Create temp file to store content on disk instead of RAM
  # We don't use '--suffix' here because not all implementations of mktemp support it, e.g. on Alpine
  listCurlBuffer="$(mktemp -p "${GRAVITY_TMPDIR}")"
  mv "${listCurlBuffer}" "${listCurlBuffer%.*}.phgpb"
  listCurlBuffer="${listCurlBuffer%.*}.phgpb"

  # For all remote files, we try to determine if the file has changed to skip
  # downloading them whenever possible.
  if [[ $url != "file"* ]]; then
    # Use the HTTP ETag header to determine if the file has changed if supported
    # by curl. Using ETags is supported by raw.githubusercontent.com URLs.
    if [[ "${etag_support}" == true ]]; then
      # Save HTTP ETag to the specified file. An ETag is a caching related header,
      # usually returned in a response. If no ETag is sent by the server, an empty
      # file is created and can later be used consistently.
      modifiedOptions="--etag-save ${saveLocation}.etag"

      if [[ -f "${saveLocation}.etag" ]]; then
        # This option makes a conditional HTTP request for the specific ETag read
        # from the given file by sending a custom If-None-Match header using the
        # stored ETag. This way, the server will only send the file if it has
        # changed since the last request.
        modifiedOptions="${modifiedOptions} --etag-compare ${saveLocation}.etag"
      fi
    fi

    # Add If-Modified-Since header to the request if we did already download the
    # file once
    if [[ -f "${saveLocation}" ]]; then
      # Request a file that has been modified later than the given time and
      # date. We provide a file here which makes curl use the modification
      # timestamp (mtime) of this file.
      # Interstingly, this option is not supported by raw.githubusercontent.com
      # URLs, however, it is still supported by many older web servers which may
      # not support the HTTP ETag method so we keep it as a fallback.
      modifiedOptions="${modifiedOptions} -z ${saveLocation}"
    fi
  fi

  str="Status:"
  echo -ne "  ${INFO} ${str} Pending..."
  blocked=false
  case $(getFTLConfigValue dns.blocking.mode) in
  "IP-NODATA-AAAA" | "IP")
    # Get IP address of this domain
    ip="$(dig "${domain}" +short)"
    # Check if this IP matches any IP of the system
    if [[ -n "${ip}" && $(grep -Ec "inet(|6) ${ip}" <<<"$(ip a)") -gt 0 ]]; then
      blocked=true
    fi
    ;;
  "NXDOMAIN")
    if [[ $(dig "${domain}" | grep "NXDOMAIN" -c) -ge 1 ]]; then
      blocked=true
    fi
    ;;
  "NODATA")
    if [[ $(dig "${domain}" | grep "NOERROR" -c) -ge 1 ]] && [[ -z $(dig +short "${domain}") ]]; then
      blocked=true
    fi
    ;;
  "NULL" | *)
    if [[ $(dig "${domain}" +short | grep "0.0.0.0" -c) -ge 1 ]]; then
      blocked=true
    fi
    ;;
  esac

  # Check if this domain is blocked by Pi-hole but only if the domain is not a
  # local file or empty
  if [[ $url != "file"* ]] && [[ -n "${domain}" ]]; then
    case $(getFTLConfigValue dns.blocking.mode) in
    "IP-NODATA-AAAA" | "IP")
      # Get IP address of this domain
      ip="$(dig "${domain}" +short)"
      # Check if this IP matches any IP of the system
      if [[ -n "${ip}" && $(grep -Ec "inet(|6) ${ip}" <<<"$(ip a)") -gt 0 ]]; then
        blocked=true
      fi
      ;;
    "NXDOMAIN")
      if [[ $(dig "${domain}" | grep "NXDOMAIN" -c) -ge 1 ]]; then
        blocked=true
      fi
      ;;
    "NODATA")
      if [[ $(dig "${domain}" | grep "NOERROR" -c) -ge 1 ]] && [[ -z $(dig +short "${domain}") ]]; then
        blocked=true
      fi
      ;;
    "NULL" | *)
      if [[ $(dig "${domain}" +short | grep "0.0.0.0" -c) -ge 1 ]]; then
        blocked=true
      fi
      ;;
    esac

    if [[ "${blocked}" == true ]]; then
      # Get first defined upstream server
      local upstream
      upstream="$(getFTLConfigValue dns.upstreams)"

      # Isolate first upstream server from a string like
      # [ 1.2.3.4#1234, 5.6.7.8#5678, ... ]
      upstream="${upstream%%,*}"
      upstream="${upstream##*[}"
      upstream="${upstream%%]*}"
      # Trim leading and trailing spaces and tabs
      upstream="${upstream#"${upstream%%[![:space:]]*}"}"
      upstream="${upstream%"${upstream##*[![:space:]]}"}"

      # Get IP address and port of this upstream server
      local ip_addr port
      printf -v ip_addr "%s" "${upstream%#*}"
      if [[ ${upstream} != *"#"* ]]; then
        port=53
      else
        printf -v port "%s" "${upstream#*#}"
      fi
      ip=$(dig "@${ip_addr}" -p "${port}" +short "${domain}" | tail -1)
      if [[ $(echo "${url}" | awk -F '://' '{print $1}') = "https" ]]; then
        port=443
      else
        port=80
      fi
      echo -e "${OVER}  ${CROSS} ${str} ${domain} is blocked by one of your lists. Using DNS server ${upstream} instead"
      echo -ne "  ${INFO} ${str} Pending..."
      cmd_ext="--resolve $domain:$port:$ip"
    fi
  fi

  # If we are going to "download" a local file, we first check if the target
  # file has a+r permission. We explicitly check for all+read because we want
  # to make sure that the file is readable by everyone and not just the user
  # running the script.
  if [[ $url == "file://"* ]]; then
    # Get the file path
    file_path=$(echo "$url" | cut -d'/' -f3-)
    # Check if the file exists and is a regular file (i.e. not a socket, fifo, tty, block). Might still be a symlink.
    if [[ ! -f $file_path ]]; then
      # Output that the file does not exist
      echo -e "${OVER}  ${CROSS} ${file_path} does not exist"
      download=false
    else
      # Check if the file or a file referenced by the symlink has a+r permissions
      permissions=$(stat -L -c "%a" "$file_path")
      if [[ $permissions == *4 || $permissions == *5 || $permissions == *6 || $permissions == *7 ]]; then
        # Output that we are using the local file
        echo -e "${OVER}  ${INFO} Using local file ${file_path}"
      else
        # Output that the file does not have the correct permissions
        echo -e "${OVER}  ${CROSS} Cannot read file (file needs to have a+r permission)"
        download=false
      fi
    fi
  fi

  # Check for allowed protocols
  if [[ $url != "http"* && $url != "https"* && $url != "file"* && $url != "ftp"* && $url != "ftps"* && $url != "sftp"* ]]; then
    echo -e "${OVER}  ${CROSS} ${str} Invalid protocol specified. Ignoring list."
    echo -e "Ensure your URL starts with a valid protocol like http:// , https:// or file:// ."
    download=false
  fi

  if [[ "${download}" == true ]]; then
    # shellcheck disable=SC2086
    httpCode=$(curl --connect-timeout ${curl_connect_timeout} -s -L ${compression} ${cmd_ext} ${modifiedOptions} -w "%{http_code}" "${url}" -o "${listCurlBuffer}" 2>/dev/null)
  fi

  case $url in
  # Did we "download" a local file?
  "file"*)
    if [[ -s "${listCurlBuffer}" ]]; then
      echo -e "${OVER}  ${TICK} ${str} Retrieval successful"
      success=true
    else
      echo -e "${OVER}  ${CROSS} ${str} Retrieval failed / empty list"
    fi
    ;;
  # Did we "download" a remote file?
  *)
    # Determine "Status:" output based on HTTP response
    case "${httpCode}" in
    "200")
      echo -e "${OVER}  ${TICK} ${str} Retrieval successful"
      success=true
      ;;
    "304")
      echo -e "${OVER}  ${TICK} ${str} No changes detected"
      success=true
      ;;
    "000") echo -e "${OVER}  ${CROSS} ${str} Connection Refused" ;;
    "403") echo -e "${OVER}  ${CROSS} ${str} Forbidden" ;;
    "404") echo -e "${OVER}  ${CROSS} ${str} Not found" ;;
    "408") echo -e "${OVER}  ${CROSS} ${str} Time-out" ;;
    "451") echo -e "${OVER}  ${CROSS} ${str} Unavailable For Legal Reasons" ;;
    "500") echo -e "${OVER}  ${CROSS} ${str} Internal Server Error" ;;
    "504") echo -e "${OVER}  ${CROSS} ${str} Connection Timed Out (Gateway)" ;;
    "521") echo -e "${OVER}  ${CROSS} ${str} Web Server Is Down (Cloudflare)" ;;
    "522") echo -e "${OVER}  ${CROSS} ${str} Connection Timed Out (Cloudflare)" ;;
    *) echo -e "${OVER}  ${CROSS} ${str} ${url} (${httpCode})" ;;
    esac
    ;;
  esac

  local done="false"
  # Determine if the blocklist was downloaded and saved correctly
  if [[ "${success}" == true ]]; then
    if [[ "${httpCode}" == "304" ]]; then
      # Add domains to database table file
      pihole-FTL "${gravity_type}" parseList "${saveLocation}" "${gravityTEMPfile}" "${adlistID}"
      database_adlist_status "${adlistID}" "2"
      done="true"
    # Check if $listCurlBuffer is a non-zero length file
    elif [[ -s "${listCurlBuffer}" ]]; then
      # Determine if blocklist is non-standard and parse as appropriate
      gravity_ParseFileIntoDomains "${listCurlBuffer}" "${saveLocation}"
      # Remove curl buffer file after its use
      rm "${listCurlBuffer}"
      # Add domains to database table file
      pihole-FTL "${gravity_type}" parseList "${saveLocation}" "${gravityTEMPfile}" "${adlistID}"
      # Compare lists, are they identical?
      compareLists "${adlistID}" "${saveLocation}"
      done="true"
    else
      # Fall back to previously cached list if $listCurlBuffer is empty
      echo -e "  ${INFO} Received empty file"
    fi
  fi

  # Do we need to fall back to a cached list (if available)?
  if [[ "${done}" != "true" ]]; then
    # Determine if cached list has read permission
    if [[ -r "${saveLocation}" ]]; then
      echo -e "  ${CROSS} List download failed: ${COL_LIGHT_GREEN}using previously cached list${COL_NC}"
      # Add domains to database table file
      pihole-FTL "${gravity_type}" parseList "${saveLocation}" "${gravityTEMPfile}" "${adlistID}"
      database_adlist_status "${adlistID}" "3"
    else
      echo -e "  ${CROSS} List download failed: ${COL_LIGHT_RED}no cached list available${COL_NC}"
      # Manually reset these two numbers because we do not call parseList here
      database_adlist_number "${adlistID}" 0 0
      database_adlist_status "${adlistID}" "4"
    fi
  fi
}

# Parse source files into domains format
gravity_ParseFileIntoDomains() {
  local src="${1}" destination="${2}"

  # Remove comments and print only the domain name
  # Most of the lists downloaded are already in hosts file format but the spacing/formatting is not contiguous
  # This helps with that and makes it easier to read
  # It also helps with debugging so each stage of the script can be researched more in depth
  # 1) Convert all characters to lowercase
  tr '[:upper:]' '[:lower:]' <"${src}" >"${destination}"

  # 2) Remove carriage returns
  # 3) Remove lines starting with ! (ABP Comments)
  # 4) Remove lines starting with [ (ABP Header)
  # 5) Remove lines containing ABP extended CSS selectors ("##", "#$#", "#@#", "#?#") and Adguard JavaScript (#%#) preceded by a letter
  # 6) Remove comments (text starting with "#", include possible spaces before the hash sign)
  # 7) Remove leading tabs, spaces, etc. (Also removes leading IP addresses)
  # 8) Remove empty lines

  sed -i -r \
    -e 's/\r$//' \
    -e 's/\s*!.*//g' \
    -e 's/\s*\[.*//g' \
    -e '/[a-z]\#[$?@%]{0,3}\#/d' \
    -e 's/\s*#.*//g' \
    -e 's/^.*\s+//g' \
    -e '/^$/d' "${destination}"

  fix_owner_permissions "${destination}"
}

# Report number of entries in a table
gravity_Table_Count() {
  local table="${1}"
  local str="${2}"
  local num
  num="$(pihole-FTL sqlite3 -ni "${gravityTEMPfile}" "SELECT COUNT(*) FROM ${table};")"
  if [[ "${table}" == "gravity" ]]; then
    local unique
    unique="$(pihole-FTL sqlite3 -ni "${gravityTEMPfile}" "SELECT COUNT(*) FROM (SELECT DISTINCT domain FROM ${table});")"
    echo -e "  ${INFO} Number of ${str}: ${num} (${COL_BOLD}${unique} unique domains${COL_NC})"
    pihole-FTL sqlite3 -ni "${gravityTEMPfile}" "INSERT OR REPLACE INTO info (property,value) VALUES ('gravity_count',${unique});"
  else
    echo -e "  ${INFO} Number of ${str}: ${num}"
  fi
}

# Output count of blacklisted domains and regex filters
gravity_ShowCount() {
  # Here we use the table "gravity" instead of the view "vw_gravity" for speed.
  # It's safe to replace it here, because right after a gravity run both will show the exactly same number of domains.
  gravity_Table_Count "gravity" "gravity domains"
  gravity_Table_Count "domainlist WHERE type = 1" "exact denied domains"
  gravity_Table_Count "domainlist WHERE type = 3" "regex denied filters"
  gravity_Table_Count "domainlist WHERE type = 0" "exact allowed domains"
  gravity_Table_Count "domainlist WHERE type = 2" "regex allowed filters"
}

# Trap Ctrl-C
gravity_Trap() {
  trap '{ echo -e "\\n\\n  ${INFO} ${COL_LIGHT_RED}User-abort detected${COL_NC}"; gravity_Cleanup "error"; }' INT
}

# Clean up after Gravity upon exit or cancellation
gravity_Cleanup() {
  local error="${1:-}"

  str="Cleaning up stray matter"
  echo -ne "  ${INFO} ${str}..."

  # Delete tmp content generated by Gravity
  rm ${piholeDir}/pihole.*.txt 2>/dev/null
  rm ${piholeDir}/*.tmp 2>/dev/null
  # listCurlBuffer location
  rm "${GRAVITY_TMPDIR}"/*.phgpb 2>/dev/null
  # invalid_domains location
  rm "${GRAVITY_TMPDIR}"/*.ph-non-domains 2>/dev/null

  # Ensure this function only runs when gravity_SetDownloadOptions() has completed
  if [[ "${gravity_Blackbody:-}" == true ]]; then
    # Remove any unused .domains files
    for file in "${piholeDir}"/*."${domainsExtension}"; do
      # If list is not in active array, then remove it
      if [[ ! "${activeDomains[*]}" == *"${file}"* ]]; then
        rm -f "${file}" 2>/dev/null ||
          echo -e "  ${CROSS} Failed to remove ${file##*/}"
      fi
    done
  fi

  echo -e "${OVER}  ${TICK} ${str}"

  # Print Pi-hole status if an error occurred
  if [[ -n "${error}" ]]; then
    "${PIHOLE_COMMAND}" status
    exit 1
  fi
}

database_recovery() {
  local result
  local str="Checking integrity of existing gravity database (this can take a while)"
  local option="${1}"
  echo -ne "  ${INFO} ${str}..."
  result="$(pihole-FTL sqlite3 -ni "${gravityDBfile}" "PRAGMA integrity_check" 2>&1)"

  if [[ ${result} = "ok" ]]; then
    echo -e "${OVER}  ${TICK} ${str} - no errors found"

    str="Checking foreign keys of existing gravity database (this can take a while)"
    echo -ne "  ${INFO} ${str}..."
    unset result
    result="$(pihole-FTL sqlite3 -ni "${gravityDBfile}" "PRAGMA foreign_key_check" 2>&1)"
    if [[ -z ${result} ]]; then
      echo -e "${OVER}  ${TICK} ${str} - no errors found"
      if [[ "${option}" != "force" ]]; then
        return
      fi
    else
      echo -e "${OVER}  ${CROSS} ${str} - errors found:"
      while IFS= read -r line; do echo "  - $line"; done <<<"$result"
    fi
  else
    echo -e "${OVER}  ${CROSS} ${str} - errors found:"
    while IFS= read -r line; do echo "  - $line"; done <<<"$result"
  fi

  str="Trying to recover existing gravity database"
  echo -ne "  ${INFO} ${str}..."
  # We have to remove any possibly existing recovery database or this will fail
  rm -f "${gravityDBfile}.recovered" >/dev/null 2>&1
  if result="$(pihole-FTL sqlite3 -ni "${gravityDBfile}" ".recover" | pihole-FTL sqlite3 -ni "${gravityDBfile}.recovered" 2>&1)"; then
    echo -e "${OVER}  ${TICK} ${str} - success"
    mv "${gravityDBfile}" "${gravityDBfile}.old"
    mv "${gravityDBfile}.recovered" "${gravityDBfile}"
    echo -ne " ${INFO} ${gravityDBfile} has been recovered"
    echo -ne " ${INFO} The old ${gravityDBfile} has been moved to ${gravityDBfile}.old"
  else
    echo -e "${OVER}  ${CROSS} ${str} - the following errors happened:"
    while IFS= read -r line; do echo "  - $line"; done <<<"$result"
    echo -e "  ${CROSS} Recovery failed. Try \"pihole -r recreate\" instead."
    exit 1
  fi
  echo ""
}

gravity_optimize() {
    # The ANALYZE command gathers statistics about tables and indices and stores
    # the collected information in internal tables of the database where the
    # query optimizer can access the information and use it to help make better
    # query planning choices
    local str="Optimizing database"
    echo -ne "  ${INFO} ${str}..."
    output=$( { pihole-FTL sqlite3 -ni "${gravityTEMPfile}" "PRAGMA analysis_limit=0; ANALYZE" 2>&1; } 2>&1 )
    status="$?"

    if [[ "${status}" -ne 0 ]]; then
        echo -e "\\n  ${CROSS} Unable to optimize database ${gravityTEMPfile}\\n  ${output}"
        gravity_Cleanup "error"
    else
        echo -e "${OVER}  ${TICK} ${str}"
    fi
}

# Function: timeit
# Description: Measures the execution time of a given command.
#
# Usage:
#   timeit <command>
#
# Parameters:
#   <command> - The command to be executed and timed.
#
# Returns:
#   The exit status of the executed command.
#
# Output:
#   If the 'timed' variable is set to true, prints the elapsed time in seconds
#   with millisecond precision.
#
# Example:
#   timeit ls -l
#
timeit(){
  local start_time end_time elapsed_time ret

  # Capture the start time
  start_time=$(date +%s%3N)

  # Execute the command passed as arguments
  "$@"
  ret=$?

  if [[ "${timed:-}" != true ]]; then
    return $ret
  fi

  # Capture the end time
  end_time=$(date +%s%3N)

  # Calculate the elapsed time
  elapsed_time=$((end_time - start_time))

  # Display the elapsed time
  printf "  %b--> took %d.%03d seconds%b\n" "${COL_BLUE}" $((elapsed_time / 1000)) $((elapsed_time % 1000)) "${COL_NC}"

  return $ret
}

migrate_to_listsCache_dir() {
  # If the ${listsCacheDir} directory already exists, this has been done before
  if [[ -d "${listsCacheDir}" ]]; then
    return
  fi

  # If not, we need to migrate the old files to the new directory
  local str="Migrating the list's cache directory to new location"
  echo -ne "  ${INFO} ${str}..."
  mkdir -p "${listsCacheDir}"

  # Move the old files to the new directory
  if mv "${piholeDir}"/list.* "${listsCacheDir}/" 2>/dev/null; then
    echo -e "${OVER}  ${TICK} ${str}"
  else
    echo -e "${OVER}  ${CROSS} ${str}"
  fi

  # Update the list's paths in the corresponding .sha1 files to the new location
  sed -i "s|${piholeDir}/|${listsCacheDir}/|g" "${listsCacheDir}"/*.sha1
}

helpFunc() {
  echo "Usage: pihole -g
Update domains from blocklists specified in adlists.list

Options:
  -f, --force          Force the download of all specified blocklists
  -t, --timeit         Time the gravity update process
  -h, --help           Show this help dialog"
  exit 0
}

repairSelector() {
  case "$1" in
  "recover") recover_database=true ;;
  "recreate") recreate_database=true ;;
  *)
    echo "Usage: pihole -g -r {recover,recreate}
Attempt to repair gravity database

Available options:
  pihole -g -r recover        Try to recover a damaged gravity database file.
                              Pi-hole tries to restore as much as possible
                              from a corrupted gravity database.

  pihole -g -r recover force  Pi-hole will run the recovery process even when
                              no damage is detected. This option is meant to be
                              a last resort. Recovery is a fragile task
                              consuming a lot of resources and shouldn't be
                              performed unnecessarily.

  pihole -g -r recreate       Create a new gravity database file from scratch.
                              This will remove your existing gravity database
                              and create a new file from scratch. If you still
                              have the migration backup created when migrating
                              to Pi-hole v5.0, Pi-hole will import these files."
    exit 0
    ;;
  esac
}

for var in "$@"; do
  case "${var}" in
  "-f" | "--force") forceDelete=true ;;
  "-t" | "--timeit") timed=true ;;
  "-r" | "--repair") repairSelector "$3" ;;
  "-u" | "--upgrade")
    upgrade_gravityDB "${gravityDBfile}" "${piholeDir}"
    exit 0
    ;;
  "-h" | "--help") helpFunc ;;
  esac
done

# Remove OLD (backup) gravity file, if it exists
if [[ -f "${gravityOLDfile}" ]]; then
  rm "${gravityOLDfile}"
fi

# Trap Ctrl-C
gravity_Trap

if [[ "${recreate_database:-}" == true ]]; then
  str="Recreating gravity database from migration backup"
  echo -ne "${INFO} ${str}..."
  rm "${gravityDBfile}"
  pushd "${piholeDir}" >/dev/null || exit
  cp migration_backup/* .
  popd >/dev/null || exit
  echo -e "${OVER}  ${TICK} ${str}"
fi

if [[ "${recover_database:-}" == true ]]; then
  timeit database_recovery "$4"
fi

# Migrate scattered list files to the new cache directory
migrate_to_listsCache_dir

# Move possibly existing legacy files to the gravity database
if ! timeit migrate_to_database; then
  echo -e "   ${CROSS} Unable to migrate to database. Please contact support."
  exit 1
fi

if [[ "${forceDelete:-}" == true ]]; then
  str="Deleting existing list cache"
  echo -ne "${INFO} ${str}..."

  rm "${listsCacheDir}/list.*" 2>/dev/null || true
  echo -e "${OVER}  ${TICK} ${str}"
fi

# Gravity downloads blocklists next
if ! timeit gravity_CheckDNSResolutionAvailable; then
  echo -e "   ${CROSS} Can not complete gravity update, no DNS is available. Please contact support."
  exit 1
fi

if ! gravity_DownloadBlocklists; then
  echo -e "   ${CROSS} Unable to create gravity database. Please try again later. If the problem persists, please contact support."
  exit 1
fi

# Update gravity timestamp
update_gravity_timestamp

# Ensure proper permissions are set for the database
fix_owner_permissions "${gravityTEMPfile}"

# Build the tree
timeit gravity_build_tree

# Compute numbers to be displayed (do this after building the tree to get the
# numbers quickly from the tree instead of having to scan the whole database)
timeit gravity_ShowCount

# Optimize the database
timeit gravity_optimize

# Migrate rest of the data from old to new database
# IMPORTANT: Swapping the databases must be the last step before the cleanup
if ! timeit gravity_swap_databases; then
  echo -e "   ${CROSS} Unable to create database. Please contact support."
  exit 1
fi

timeit gravity_Cleanup
echo ""

echo "  ${TICK} Done."

# "${PIHOLE_COMMAND}" status<|MERGE_RESOLUTION|>--- conflicted
+++ resolved
@@ -533,11 +533,7 @@
     fi
 
     # Save the file as list.#.domain
-<<<<<<< HEAD
     saveLocation="${listsCacheDir}/list.${id}.${domain}.${domainsExtension}"
-=======
-    saveLocation="${piholeDir}/list.${id}.${domain}.${domainsExtension}"
->>>>>>> 7dbf408c
     activeDomains[i]="${saveLocation}"
 
     # Check if we can write to the save location file without actually creating
