--- conflicted
+++ resolved
@@ -506,7 +506,6 @@
 
   str="Status:"
   echo -ne "  ${INFO} ${str} Pending..."
-<<<<<<< HEAD
   blocked=false
   case $(getFTLConfigValue dns.blocking.mode) in
   "IP-NODATA-AAAA" | "IP")
@@ -532,86 +531,68 @@
       blocked=true
     fi
     ;;
-=======
-  case $BLOCKINGMODE in
-    "IP-NODATA-AAAA"|"IP")
-      # Get IP address of this domain
-      ip="$(dig "${domain}" +short)"
-      # Check if this IP matches any IP of the system
-      if [[ -n "${ip}" && $(grep -Ec "inet(|6) ${ip}" <<< "$(ip a)") -gt 0 ]]; then
-        blocked=true
-      fi;;
-    "NXDOMAIN")
-      if [[ $(dig "${domain}" | grep "NXDOMAIN" -c) -ge 1 ]]; then
-        blocked=true
-      fi;;
-    "NODATA")
-      if [[ $(dig "${domain}" | grep "NOERROR" -c) -ge 1 ]] && [[ -z $(dig +short "${domain}") ]]; then
-         blocked=true
-      fi;;
-    "NULL"|*)
-      if [[ $(dig "${domain}" +short | grep "0.0.0.0" -c) -ge 1 ]]; then
-        blocked=true
-      fi;;
->>>>>>> 2371f436
   esac
 
   # Check if this domain is blocked by Pi-hole but only if the domain is not a
   # local file or empty
   if [[ $url != "file"* ]] && [[ -n "${domain}" ]]; then
     case $(getFTLConfigValue dns.blocking.mode) in
-        "IP-NODATA-AAAA"|"IP")
-        # Get IP address of this domain
-        ip="$(dig "${domain}" +short)"
-        # Check if this IP matches any IP of the system
-        if [[ -n "${ip}" && $(grep -Ec "inet(|6) ${ip}" <<< "$(ip a)") -gt 0 ]]; then
-            blocked=true
-        fi;;
-        "NXDOMAIN")
-        if [[ $(dig "${domain}" | grep "NXDOMAIN" -c) -ge 1 ]]; then
-            blocked=true
-        fi;;
-        "NODATA")
-        if [[ $(dig "${domain}" | grep "NOERROR" -c) -ge 1 ]] && [[ -z $(dig +short "${domain}") ]]; then
-            blocked=true
-        fi;;
-        "NULL"|*)
-        if [[ $(dig "${domain}" +short | grep "0.0.0.0" -c) -ge 1 ]]; then
-            blocked=true
-        fi;;
+    "IP-NODATA-AAAA" | "IP")
+      # Get IP address of this domain
+      ip="$(dig "${domain}" +short)"
+      # Check if this IP matches any IP of the system
+      if [[ -n "${ip}" && $(grep -Ec "inet(|6) ${ip}" <<<"$(ip a)") -gt 0 ]]; then
+        blocked=true
+      fi
+      ;;
+    "NXDOMAIN")
+      if [[ $(dig "${domain}" | grep "NXDOMAIN" -c) -ge 1 ]]; then
+        blocked=true
+      fi
+      ;;
+    "NODATA")
+      if [[ $(dig "${domain}" | grep "NOERROR" -c) -ge 1 ]] && [[ -z $(dig +short "${domain}") ]]; then
+        blocked=true
+      fi
+      ;;
+    "NULL" | *)
+      if [[ $(dig "${domain}" +short | grep "0.0.0.0" -c) -ge 1 ]]; then
+        blocked=true
+      fi
+      ;;
     esac
 
     if [[ "${blocked}" == true ]]; then
-        # Get first defined upstream server
-        local upstream
-        upstream="$(getFTLConfigValue dns.upstreams)"
-
-        # Isolate first upstream server from a string like
-        # [ 1.2.3.4#1234, 5.6.7.8#5678, ... ]
-        upstream="${upstream%%,*}"
-        upstream="${upstream##*[}"
-        upstream="${upstream%%]*}"
-        # Trim leading and trailing spaces and tabs
-        upstream="${upstream#"${upstream%%[![:space:]]*}"}"
-        upstream="${upstream%"${upstream##*[![:space:]]}"}"
-
-        # Get IP address and port of this upstream server
-        local ip_addr port
-        printf -v ip_addr "%s" "${upstream%#*}"
-        if [[ ${upstream} != *"#"* ]]; then
-            port=53
-        else
-            printf -v port "%s" "${upstream#*#}"
-        fi
-        ip=$(dig "@${ip_addr}" -p "${port}" +short "${domain}" | tail -1)
-        if [[ $(echo "${url}" | awk -F '://' '{print $1}') = "https" ]]; then
-            port=443
-        else
-            port=80
-        fi
-        echo -e "${OVER}  ${CROSS} ${str} ${domain} is blocked by one of your lists. Using DNS server ${upstream} instead";
-        echo -ne "  ${INFO} ${str} Pending..."
-        cmd_ext="--resolve $domain:$port:$ip"
+      # Get first defined upstream server
+      local upstream
+      upstream="$(getFTLConfigValue dns.upstreams)"
+
+      # Isolate first upstream server from a string like
+      # [ 1.2.3.4#1234, 5.6.7.8#5678, ... ]
+      upstream="${upstream%%,*}"
+      upstream="${upstream##*[}"
+      upstream="${upstream%%]*}"
+      # Trim leading and trailing spaces and tabs
+      upstream="${upstream#"${upstream%%[![:space:]]*}"}"
+      upstream="${upstream%"${upstream##*[![:space:]]}"}"
+
+      # Get IP address and port of this upstream server
+      local ip_addr port
+      printf -v ip_addr "%s" "${upstream%#*}"
+      if [[ ${upstream} != *"#"* ]]; then
+        port=53
+      else
+        printf -v port "%s" "${upstream#*#}"
+      fi
+      ip=$(dig "@${ip_addr}" -p "${port}" +short "${domain}" | tail -1)
+      if [[ $(echo "${url}" | awk -F '://' '{print $1}') = "https" ]]; then
+        port=443
+      else
+        port=80
+      fi
+      echo -e "${OVER}  ${CROSS} ${str} ${domain} is blocked by one of your lists. Using DNS server ${upstream} instead"
+      echo -ne "  ${INFO} ${str} Pending..."
+      cmd_ext="--resolve $domain:$port:$ip"
     fi
   fi
 
@@ -621,34 +602,29 @@
   # running the script.
   if [[ $url == "file://"* ]]; then
     # Get the file path
-    file_path=$(echo "$url" | cut --delimiter='/' --fields=3-)
-    # Check if the file exists and is a regular file (or a symlink to one)
-    if [[ ! -e $file_path ]]; then
+    file_path=$(echo "$url" | cut -d'/' -f3-)
+    # Check if the file exists and is a regular file (i.e. not a socket, fifo, tty, block). Might still be a symlink.
+    if [[ ! -f $file_path ]]; then
       # Output that the file does not exist
       echo -e "${OVER}  ${CROSS} ${file_path} does not exist"
       download=false
-    elif [[ ! -f $file_path ]]; then
-      # Output that the file is not a regular file
-      echo -e "${OVER}  ${CROSS} ${file_path} is not a regular file"
-      download=false
     else
-      # Check if the file has a+r permissions
-      permissions=$(stat --dereference --format="%a" "$file_path")
+      # Check if the file or a file referenced by the symlink has a+r permissions
+      permissions=$(stat -L -c "%a" "$file_path")
       if [[ $permissions == *4 || $permissions == *5 || $permissions == *6 || $permissions == *7 ]]; then
         # Output that we are using the local file
         echo -e "${OVER}  ${INFO} Using local file ${file_path}"
       else
         # Output that the file does not have the correct permissions
-        echo -e "${OVER}  ${CROSS} Cannot read file (file needs to have o+r permission)"
+        echo -e "${OVER}  ${CROSS} Cannot read file (file needs to have a+r permission)"
         download=false
       fi
     fi
   fi
 
-<<<<<<< HEAD
   if [[ "${download}" == true ]]; then
     # shellcheck disable=SC2086
-    httpCode=$(curl --connect-timeout ${curl_connect_timeout} --silent --location ${compression} ${cmd_ext} ${heisenbergCompensator} --write-out "%{http_code}" "${url}" --output "${listCurlBuffer}" 2>/dev/null)
+    httpCode=$(curl --connect-timeout ${curl_connect_timeout} -s -L ${compression} ${cmd_ext} ${heisenbergCompensator} -w "%{http_code}" "${url}" -o "${listCurlBuffer}" 2>/dev/null)
   fi
 
   case $url in
@@ -685,64 +661,6 @@
     *) echo -e "${OVER}  ${CROSS} ${str} ${url} (${httpCode})" ;;
     esac
     ;;
-=======
-  # If we are going to "download" a local file, we first check if the target
-  # file has a+r permission. We explicitly check for all+read because we want
-  # to make sure that the file is readable by everyone and not just the user
-  # running the script.
-  if [[ $url == "file://"* ]]; then
-    # Get the file path
-    file_path=$(echo "$url" | cut -d'/' -f3-)
-    # Check if the file exists and is a regular file (i.e. not a socket, fifo, tty, block). Might still be a symlink.
-    if [[ ! -f $file_path ]]; then
-      # Output that the file does not exist
-      echo -e "${OVER}  ${CROSS} ${file_path} does not exist"
-      download=false
-    else
-      # Check if the file or a file referenced by the symlink has a+r permissions
-      permissions=$(stat -L -c "%a" "$file_path")
-      if [[ $permissions == *4 || $permissions == *5 || $permissions == *6 || $permissions == *7 ]]; then
-        # Output that we are using the local file
-        echo -e "${OVER}  ${INFO} Using local file ${file_path}"
-      else
-        # Output that the file does not have the correct permissions
-        echo -e "${OVER}  ${CROSS} Cannot read file (file needs to have a+r permission)"
-        download=false
-      fi
-    fi
-  fi
-
-  if [[ "${download}" == true ]]; then
-    # shellcheck disable=SC2086
-    httpCode=$(curl --connect-timeout ${curl_connect_timeout} -s -L ${compression} ${cmd_ext} ${heisenbergCompensator} -w "%{http_code}" "${url}" -o "${listCurlBuffer}" 2> /dev/null)
-  fi
-
-  case $url in
-    # Did we "download" a local file?
-    "file"*)
-      if [[ -s "${listCurlBuffer}" ]]; then
-        echo -e "${OVER}  ${TICK} ${str} Retrieval successful"; success=true
-      else
-        echo -e "${OVER}  ${CROSS} ${str} Retrieval failed / empty list"
-      fi;;
-    # Did we "download" a remote file?
-    *)
-      # Determine "Status:" output based on HTTP response
-      case "${httpCode}" in
-        "200") echo -e "${OVER}  ${TICK} ${str} Retrieval successful"; success=true;;
-        "304") echo -e "${OVER}  ${TICK} ${str} No changes detected"; success=true;;
-        "000") echo -e "${OVER}  ${CROSS} ${str} Connection Refused";;
-        "403") echo -e "${OVER}  ${CROSS} ${str} Forbidden";;
-        "404") echo -e "${OVER}  ${CROSS} ${str} Not found";;
-        "408") echo -e "${OVER}  ${CROSS} ${str} Time-out";;
-        "451") echo -e "${OVER}  ${CROSS} ${str} Unavailable For Legal Reasons";;
-        "500") echo -e "${OVER}  ${CROSS} ${str} Internal Server Error";;
-        "504") echo -e "${OVER}  ${CROSS} ${str} Connection Timed Out (Gateway)";;
-        "521") echo -e "${OVER}  ${CROSS} ${str} Web Server Is Down (Cloudflare)";;
-        "522") echo -e "${OVER}  ${CROSS} ${str} Connection Timed Out (Cloudflare)";;
-        *    ) echo -e "${OVER}  ${CROSS} ${str} ${url} (${httpCode})";;
-      esac;;
->>>>>>> 2371f436
   esac
 
   local done="false"
@@ -980,10 +898,13 @@
 
 for var in "$@"; do
   case "${var}" in
-  "-f" | "--force" ) forceDelete=true;;
-  "-r" | "--repair" ) repairSelector "$3";;
-  "-u" | "--upgrade" ) upgrade_gravityDB "${gravityDBfile}" "${piholeDir}"; exit 0;;
-  "-h" | "--help" ) helpFunc;;
+  "-f" | "--force") forceDelete=true ;;
+  "-r" | "--repair") repairSelector "$3" ;;
+  "-u" | "--upgrade")
+    upgrade_gravityDB "${gravityDBfile}" "${piholeDir}"
+    exit 0
+    ;;
+  "-h" | "--help") helpFunc ;;
   esac
 done
 
