--- conflicted
+++ resolved
@@ -129,14 +129,8 @@
         # Temporary hack to allow non-root access to pihole directory
         # Will update later, needed for existing installs, new installs should
         # create this directory as non-root
-<<<<<<< HEAD
         find "$piholeDir" -type f -exec $SUDO chmod 666 {} \; & spinner $!
         echo ":::"
-=======
-        $SUDO chmod 777 $piholeDir
-        $SUDO chown root:root $piholeDir
-        echo "..."
->>>>>>> 7b8fa3b9
 	else
         echo -n "::: Creating pihole directory..."
         mkdir $piholeDir & spinner $!
