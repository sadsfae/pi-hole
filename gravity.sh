--- conflicted
+++ resolved
@@ -400,37 +400,7 @@
     echo -e "  ${INFO} Storing gravity database in ${COL_BOLD}${gravityDBfile}${COL_NC}"
   fi
 
-<<<<<<< HEAD
-  local url domain str target compression adlist_type
-=======
-  # Retrieve source URLs from gravity database
-  # We source only enabled adlists, SQLite3 stores boolean values as 0 (false) or 1 (true)
-  mapfile -t sources <<<"$(pihole-FTL sqlite3 -ni "${gravityDBfile}" "SELECT address FROM vw_adlist;" 2>/dev/null)"
-  mapfile -t sourceIDs <<<"$(pihole-FTL sqlite3 -ni "${gravityDBfile}" "SELECT id FROM vw_adlist;" 2>/dev/null)"
-  mapfile -t sourceTypes <<<"$(pihole-FTL sqlite3 -ni "${gravityDBfile}" "SELECT type FROM vw_adlist;" 2>/dev/null)"
-
-  # Parse source domains from $sources
-  mapfile -t sourceDomains <<<"$(
-    # Logic: Split by folder/port
-    awk -F '[/:]' '{
-      # Remove URL protocol & optional username:password@
-      gsub(/(.*:\/\/|.*:.*@)/, "", $0)
-      if(length($1)>0){print $1}
-      else {print "local"}
-    }' <<<"$(printf '%s\n' "${sources[@]}")" 2>/dev/null
-  )"
-
-  local str="Pulling blocklist source list into range"
-  echo -e "${OVER}  ${TICK} ${str}"
-
-  if [[ -z "${sources[*]}" ]] || [[ -z "${sourceDomains[*]}" ]]; then
-    echo -e "  ${INFO} No source list found, or it is empty"
-    echo ""
-    unset sources
-  fi
-
   local url domain str target compression adlist_type directory
->>>>>>> 7d727555
   echo ""
 
   # Prepare new gravity database
