#!/usr/bin/env bash
# Pi-hole: A black hole for Internet advertisements
# (c) 2015, 2016 by Jacob Salmela
# Network-wide ad blocking via your Raspberry Pi
# http://pi-hole.net
# Completely uninstalls Pi-hole
#
# Pi-hole is free software: you can redistribute it and/or modify
# it under the terms of the GNU General Public License as published by
# the Free Software Foundation, either version 2 of the License, or
# (at your option) any later version.

# Must be root to uninstall
if [[ $EUID -eq 0 ]];then
	echo "::: You are root."
else
	echo "::: Sudo will be used for the uninstall."
  # Check if it is actually installed
  # If it isn't, exit because the unnstall cannot complete
  if [[ $(dpkg-query -s sudo) ]];then
		export SUDO="sudo"
  else
    echo "::: Please install sudo or run this as root."
    exit 1
  fi
fi

spinner()
{
    local pid=$1
    local delay=0.50
    local spinstr='|/-\'
    while [ "$(ps a | awk '{print $1}' | grep "$pid")" ]; do
        local temp=${spinstr#?}
        printf " [%c]  " "$spinstr"
        local spinstr=$temp${spinstr%"$temp"}
        sleep $delay
        printf "\b\b\b\b\b\b"
    done
    printf "    \b\b\b\b"
}

function removeAndPurge {
	# Purge dependencies
echo ":::"
	# Nate 3/28/2016 - Removed `php5-cgi` and `php5` as they are removed with php5-common
	dependencies=( dnsutils bc toilet figlet dnsmasq lighttpd php5-common git curl unzip wget )
	for i in "${dependencies[@]}"; do
		if [ "$(dpkg-query -W --showformat='${Status}\n' "$i" 2> /dev/null | grep -c "ok installed")" -eq 1 ]; then
			while true; do
				read -rp "::: Do you wish to remove $i from your system? [y/n]: " yn
				case $yn in
					[Yy]* ) printf ":::\tRemoving %s..." "$i"; $SUDO apt-get -y remove --purge "$i" &> /dev/null & spinner $!; printf "done!\n"; break;;
					[Nn]* ) printf ":::\tSkipping %s" "$i"; break;;
					* ) printf "::: You must answer yes or no!";;
				esac
			done
		else
			printf ":::\tPackage %s not installed... Not removing.\n" "$i"
		fi
	done

	# Remove dependency config files
	echo "::: Removing dnsmasq config files..."
	$SUDO rm /etc/dnsmasq.conf /etc/dnsmasq.conf.orig /etc/dnsmasq.d/01-pihole.conf &> /dev/null

	# Take care of any additional package cleaning
	printf "::: Auto removing remaining dependencies..."
	$SUDO apt-get -y autoremove &> /dev/null & spinner $!; printf "done!\n";
	printf "::: Auto cleaning remaining dependencies..."
	$SUDO apt-get -y autoclean &> /dev/null & spinner $!; printf "done!\n";

	# Call removeNoPurge to remove PiHole specific files
	removeNoPurge
}

function removeNoPurge {
	echo ":::"
	# Only web directories/files that are created by pihole should be removed.
	echo "::: Removing the Pi-hole Web server files..."
	$SUDO rm -rf /var/www/html/admin &> /dev/null
	$SUDO rm -rf /var/www/html/pihole &> /dev/null
	$SUDO rm /var/www/html/index.lighttpd.orig &> /dev/null

	# If the web directory is empty after removing these files, then the parent html folder can be removed.
	if [ -d "/var/www/html" ]; then
		if [[ ! "$(ls -A /var/www/html)" ]]; then
    			$SUDO rm -rf /var/www/html &> /dev/null
		fi
	fi

	# Attempt to preserve backwards compatibility with older versions
	# to guarantee no additional changes were made to /etc/crontab after
	# the installation of pihole, /etc/crontab.pihole should be permanently
	# preserved.
	if [[ -f /etc/crontab.orig ]]; then
		echo "::: Initial Pi-hole cron detected.  Restoring the default system cron..."
		$SUDO mv /etc/crontab /etc/crontab.pihole
		$SUDO mv /etc/crontab.orig /etc/crontab
		$SUDO service cron restart
	fi

	# Attempt to preserve backwards compatibility with older versions
	if [[ -f /etc/cron.d/pihole ]];then
		echo "::: Removing cron.d/pihole..."
		$SUDO rm /etc/cron.d/pihole &> /dev/null
	fi

	echo "::: Removing config files and scripts..."
	if [ ! "$(dpkg-query -W --showformat='${Status}\n' lighttpd 2> /dev/null | grep -c "ok installed")" -eq 1 ]; then
		$SUDO rm -rf /etc/lighttpd/ &> /dev/null
	else
		if [ -f /etc/lighttpd/lighttpd.conf.orig ]; then
			$SUDO mv /etc/lighttpd/lighttpd.conf.orig /etc/lighttpd/lighttpd.conf
		fi
	fi
<<<<<<< HEAD
=======
	
	$SUDO rm /usr/local/bin/gravity.sh &> /dev/null
	$SUDO rm /usr/local/bin/chronometer.sh &> /dev/null
	$SUDO rm /usr/local/bin/whitelist.sh &> /dev/null
	$SUDO rm /usr/local/bin/blacklist.sh &> /dev/null
	$SUDO rm /usr/local/bin/piholeLogFlush.sh &> /dev/null
	$SUDO rm /usr/local/bin/piholeDebug.sh &> /dev/null
	$SUDO rm /usr/local/bin/updateDashboard.sh &> /dev/null
	$SUDO rm /usr/local/bin/uninstall.sh &> /dev/null
>>>>>>> 4b0a7c22
	$SUDO rm /etc/dnsmasq.d/adList.conf &> /dev/null
	$SUDO rm /etc/dnsmasq.d/01-pihole.conf &> /dev/null
	$SUDO rm -rf /var/log/*pihole* &> /dev/null
	$SUDO rm -rf /etc/pihole/ &> /dev/null
	$SUDO rm -rf /etc/.pihole/ &> /dev/null
	$SUDO rm -rf /opt/pihole/ &> /dev/null
	$SUDO rm /usr/local/bin/pihole.sh &> /dev/null
	
	echo ":::"
	printf "::: Finished removing PiHole from your system. Sorry to see you go!\n"
	printf "::: Reach out to us at https://github.com/pi-hole/pi-hole/issues if you need help\n"
	printf "::: Reinstall by simpling running\n:::\n:::\tcurl -L install.pi-hole.net | bash\n:::\n::: at any time!\n:::\n"
	printf "::: PLEASE RESET YOUR DNS ON YOUR ROUTER/CLIENTS TO RESTORE INTERNET CONNECTIVITY!\n"
}

######### SCRIPT ###########
echo "::: Preparing to remove packages, be sure that each may be safely removed depending on your operating system."
echo "::: (SAFE TO REMOVE ALL ON RASPBIAN)"
while true; do
	read -rp "::: Do you wish to purge PiHole's dependencies from your OS? (You will be prompted for each package) [y/n]: " yn
	case $yn in
		[Yy]* ) removeAndPurge; break;;
	
		[Nn]* ) removeNoPurge; break;;
	esac
done

<|MERGE_RESOLUTION|>--- conflicted
+++ resolved
@@ -114,9 +114,7 @@
 			$SUDO mv /etc/lighttpd/lighttpd.conf.orig /etc/lighttpd/lighttpd.conf
 		fi
 	fi
-<<<<<<< HEAD
-=======
-	
+
 	$SUDO rm /usr/local/bin/gravity.sh &> /dev/null
 	$SUDO rm /usr/local/bin/chronometer.sh &> /dev/null
 	$SUDO rm /usr/local/bin/whitelist.sh &> /dev/null
@@ -125,7 +123,6 @@
 	$SUDO rm /usr/local/bin/piholeDebug.sh &> /dev/null
 	$SUDO rm /usr/local/bin/updateDashboard.sh &> /dev/null
 	$SUDO rm /usr/local/bin/uninstall.sh &> /dev/null
->>>>>>> 4b0a7c22
 	$SUDO rm /etc/dnsmasq.d/adList.conf &> /dev/null
 	$SUDO rm /etc/dnsmasq.d/01-pihole.conf &> /dev/null
 	$SUDO rm -rf /var/log/*pihole* &> /dev/null
