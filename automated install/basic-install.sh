--- conflicted
+++ resolved
@@ -621,19 +621,6 @@
     fi
 }
 
-<<<<<<< HEAD
-=======
-remove_legacy_scripts() {
-  #Tidy up /usr/local/bin directory if installing over previous install.
-  oldFiles=( gravity chronometer whitelist blacklist piholeLogFlush updateDashboard uninstall setupLCD piholeDebug)
-  for i in "${oldFiles[@]}"; do
-    if [ -f "/usr/local/bin/$i.sh" ]; then
-      rm /usr/local/bin/"$i".sh
-    fi
-  done
-}
-
->>>>>>> d42caa86
 clean_existing() {
   # Clean an exiting installation to prepare for upgrade/reinstall
   # ${1} Directory to clean; ${2} Array of files to remove
