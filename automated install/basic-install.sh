#!/usr/bin/env bash
# shellcheck disable=SC1090

# Pi-hole: A black hole for Internet advertisements
# (c) 2017-2018 Pi-hole, LLC (https://pi-hole.net)
# Network-wide ad blocking via your own hardware.
#
# Installs and Updates Pi-hole
#
# This file is copyright under the latest version of the EUPL.
# Please see LICENSE file for your rights under this license.

# pi-hole.net/donate
#
# Install with this command (from your Linux machine):
#
# curl -sSL https://install.pi-hole.net | bash

# -e option instructs bash to immediately exit if any command [1] has a non-zero exit status
# We do not want users to end up with a partially working install, so we exit the script
# instead of continuing the installation with something broken
set -e

######## VARIABLES #########
# For better maintainability, we store as much information that can change in variables
# This allows us to make a change in one place that can propagate to all instances of the variable
# These variables should all be GLOBAL variables, written in CAPS
# Local variables will be in lowercase and will exist only within functions
# It's still a work in progress, so you may see some variance in this guideline until it is complete

# Location for final installation log storage
installLogLoc=/etc/pihole/install.log
# This is an important file as it contains information specific to the machine it's being installed on
setupVars=/etc/pihole/setupVars.conf
# Pi-hole uses lighttpd as a Web server, and this is the config file for it
# shellcheck disable=SC2034
lighttpdConfig=/etc/lighttpd/lighttpd.conf
# This is a file used for the colorized output
coltable=/opt/pihole/COL_TABLE

# We store several other folders and
webInterfaceGitUrl="https://github.com/pi-hole/AdminLTE.git"
webInterfaceDir="/var/www/html/admin"
piholeGitUrl="https://github.com/pi-hole/pi-hole.git"
PI_HOLE_LOCAL_REPO="/etc/.pihole"
# These are the names of pi-holes files, stored in an array
PI_HOLE_FILES=(chronometer list piholeDebug piholeLogFlush setupLCD update version gravity uninstall webpage)
# This folder is where the Pi-hole scripts will be installed
PI_HOLE_INSTALL_DIR="/opt/pihole"
useUpdateVars=false

# Pi-hole needs an IP address; to begin, these variables are empty since we don't know what the IP is until
# this script can run
IPV4_ADDRESS=""
IPV6_ADDRESS=""
# By default, query logging is enabled and the dashboard is set to be installed
QUERY_LOGGING=true
INSTALL_WEB_INTERFACE=true


# Find the rows and columns will default to 80x24 if it can not be detected
screen_size=$(stty size 2>/dev/null || echo 24 80)
rows=$(echo "${screen_size}" | awk '{print $1}')
columns=$(echo "${screen_size}" | awk '{print $2}')

# Divide by two so the dialogs take up half of the screen, which looks nice.
r=$(( rows / 2 ))
c=$(( columns / 2 ))
# Unless the screen is tiny
r=$(( r < 20 ? 20 : r ))
c=$(( c < 70 ? 70 : c ))

######## Undocumented Flags. Shhh ########
# These are undocumented flags; some of which we can use when repairing an installation
# The runUnattended flag is one example of this
skipSpaceCheck=false
reconfigure=false
runUnattended=false
INSTALL_WEB_SERVER=true
# Check arguments for the undocumented flags
for var in "$@"; do
  case "$var" in
  "--reconfigure" ) reconfigure=true;;
  "--i_do_not_follow_recommendations" ) skipSpaceCheck=true;;
  "--unattended" ) runUnattended=true;;
  "--disable-install-webserver" ) INSTALL_WEB_SERVER=false;;
  esac
done

# If the color table file exists,
if [[ -f "${coltable}" ]]; then
  # source it
  source ${coltable}
# Otherwise,
else
  # Set these values so the installer can still run in color
  COL_NC='\e[0m' # No Color
  COL_LIGHT_GREEN='\e[1;32m'
  COL_LIGHT_RED='\e[1;31m'
  TICK="[${COL_LIGHT_GREEN}✓${COL_NC}]"
  CROSS="[${COL_LIGHT_RED}✗${COL_NC}]"
  INFO="[i]"
  # shellcheck disable=SC2034
  DONE="${COL_LIGHT_GREEN} done!${COL_NC}"
  OVER="\\r\\033[K"
fi

# A simple function that just echoes out our logo in ASCII format
# This lets users know that it is a Pi-hole, LLC product
show_ascii_berry() {
  echo -e "
        ${COL_LIGHT_GREEN}.;;,.
        .ccccc:,.
         :cccclll:.      ..,,
          :ccccclll.   ;ooodc
           'ccll:;ll .oooodc
             .;cll.;;looo:.
                 ${COL_LIGHT_RED}.. ','.
                .',,,,,,'.
              .',,,,,,,,,,.
            .',,,,,,,,,,,,....
          ....''',,,,,,,'.......
        .........  ....  .........
        ..........      ..........
        ..........      ..........
        .........  ....  .........
          ........,,,,,,,'......
            ....',,,,,,,,,,,,.
               .',,,,,,,,,'.
                .',,,,,,'.
                  ..'''.${COL_NC}
"
}

# Compatibility
distro_check() {
# If apt-get is installed, then we know it's part of the Debian family
if command -v apt-get &> /dev/null; then
  # Set some global variables here
  # We don't set them earlier since the family might be Red Hat, so these values would be different
  PKG_MANAGER="apt-get"
  # A variable to store the command used to update the package cache
  UPDATE_PKG_CACHE="${PKG_MANAGER} update"
  # An array for something...
  PKG_INSTALL=(${PKG_MANAGER} --yes --no-install-recommends install)
  # grep -c will return 1 retVal on 0 matches, block this throwing the set -e with an OR TRUE
  PKG_COUNT="${PKG_MANAGER} -s -o Debug::NoLocking=true upgrade | grep -c ^Inst || true"
  # Some distros vary slightly so these fixes for dependencies may apply
  # Debian 7 doesn't have iproute2 so if the dry run install is successful,
  if ${PKG_MANAGER} install --dry-run iproute2 > /dev/null 2>&1; then
    # we can install it
    iproute_pkg="iproute2"
  # Otherwise,
  else
    # use iproute
    iproute_pkg="iproute"
  fi
  # We prefer the php metapackage if it's there
  if ${PKG_MANAGER} install --dry-run php > /dev/null 2>&1; then
    phpVer="php"
  # If not,
  else
    # fall back on the php5 packages
    phpVer="php5"
  fi
  # We also need the correct version for `php-sqlite` (which differs across distros)
  if ${PKG_MANAGER} install --dry-run ${phpVer}-sqlite3 > /dev/null 2>&1; then
    phpSqlite="sqlite3"
  else
    phpSqlite="sqlite"
  fi
  # Since our install script is so large, we need several other programs to successfuly get a machine provisioned
  # These programs are stored in an array so they can be looped through later
  INSTALLER_DEPS=(apt-utils dialog debconf dhcpcd5 git ${iproute_pkg} whiptail)
  # Pi-hole itself has several dependencies that also need to be installed
  PIHOLE_DEPS=(bc cron curl dnsutils iputils-ping lsof netcat psmisc sudo unzip wget idn2 sqlite3 libcap2-bin dns-root-data resolvconf)
  # The Web dashboard has some that also need to be installed
  # It's useful to separate the two since our repos are also setup as "Core" code and "Web" code
  PIHOLE_WEB_DEPS=(lighttpd ${phpVer}-common ${phpVer}-cgi ${phpVer}-${phpSqlite})
  # The Web server user,
  LIGHTTPD_USER="www-data"
  # group,
  LIGHTTPD_GROUP="www-data"
  # and config file
  LIGHTTPD_CFG="lighttpd.conf.debian"

  # A function to check...
  test_dpkg_lock() {
      # An iterator used for counting loop iterations
      i=0
      # fuser is a program to show which processes use the named files, sockets, or filesystems
      # So while the command is true
      while fuser /var/lib/dpkg/lock >/dev/null 2>&1 ; do
        # Wait half a second
        sleep 0.5
        # and increase the iterator
        ((i=i+1))
      done
      # Always return success, since we only return if there is no
      # lock (anymore)
      return 0
    }

# If apt-get is not found, check for rpm to see if it's a Red Hat family OS
elif command -v rpm &> /dev/null; then
  # Then check if dnf or yum is the package manager
  if command -v dnf &> /dev/null; then
    PKG_MANAGER="dnf"
  else
    PKG_MANAGER="yum"
  fi

  # Fedora and family update cache on every PKG_INSTALL call, no need for a separate update.
  UPDATE_PKG_CACHE=":"
  PKG_INSTALL=(${PKG_MANAGER} install -y)
  PKG_COUNT="${PKG_MANAGER} check-update | egrep '(.i686|.x86|.noarch|.arm|.src)' | wc -l"
  INSTALLER_DEPS=(dialog git iproute net-tools newt procps-ng)
  PIHOLE_DEPS=(bc bind-utils cronie curl findutils nmap-ncat sudo unzip wget libidn2 psmisc)
  PIHOLE_WEB_DEPS=(lighttpd lighttpd-fastcgi php php-common php-cli php-pdo)
  # EPEL (https://fedoraproject.org/wiki/EPEL) is required for lighttpd on CentOS
  if grep -qi 'centos' /etc/redhat-release; then
    INSTALLER_DEPS=("${INSTALLER_DEPS[@]}" "epel-release");
  fi
    LIGHTTPD_USER="lighttpd"
    LIGHTTPD_GROUP="lighttpd"
    LIGHTTPD_CFG="lighttpd.conf.fedora"

# If neither apt-get or rmp/dnf are found
else
  # it's not an OS we can support,
  echo -e "  ${CROSS} OS distribution not supported"
  # so exit the installer
  exit
fi
}

# A function for checking if a folder is a git repository
is_repo() {
  # Use a named, local variable instead of the vague $1, which is the first arguement passed to this function
  # These local variables should always be lowercase
  local directory="${1}"
  # A local variable for the current directory
  local curdir
  # A variable to store the return code
  local rc
  # Assign the current directory variable by using pwd
  curdir="${PWD}"
  # If the first argument passed to this function is a directory,
  if [[ -d "${directory}" ]]; then
    # move into the directory
    cd "${directory}"
    # Use git to check if the folder is a repo
    # git -C is not used here to support git versions older than 1.8.4
    git status --short &> /dev/null || rc=$?
  # If the command was not successful,
  else
    # Set a non-zero return code if directory does not exist
    rc=1
  fi
  # Move back into the directory the user started in
  cd "${curdir}"
  # Return the code; if one is not set, return 0
  return "${rc:-0}"
}

# A function to clone a repo
make_repo() {
  # Set named variables for better readability
  local directory="${1}"
  local remoteRepo="${2}"
  # The message to display when this function is running
  str="Clone ${remoteRepo} into ${directory}"
  # Display the message and use the color table to preface the message with an "info" indicator
  echo -ne "  ${INFO} ${str}..."
  # If the directory exists,
  if [[ -d "${directory}" ]]; then
    # delete everything in it so git can clone into it
    rm -rf "${directory}"
  fi
  # Clone the repo and return the return code from this command
  git clone -q --depth 1 "${remoteRepo}" "${directory}" &> /dev/null || return $?
  # Show a colored message showing it's status
  echo -e "${OVER}  ${TICK} ${str}"
  # Always return 0? Not sure this is correct
  return 0
}

# We need to make sure the repos are up-to-date so we can effectively install Clean out the directory if it exists for git to clone into
update_repo() {
  # Use named, local variables
  # As you can see, these are the same variable names used in the last function,
  # but since they are local, their scope does not go beyond this function
  # This helps prevent the wrong value from being assigned if you were to set the variable as a GLOBAL one
  local directory="${1}"
  local curdir

  # A variable to store the message we want to display;
  # Again, it's useful to store these in variables in case we need to reuse or change the message;
  # we only need to make one change here
  local str="Update repo in ${1}"

  # Make sure we know what directory we are in so we can move back into it
  curdir="${PWD}"
  # Move into the directory that was passed as an argument
  cd "${directory}" &> /dev/null || return 1
  # Let the user know what's happening
  echo -ne "  ${INFO} ${str}..."
  # Stash any local commits as they conflict with our working code
  git stash --all --quiet &> /dev/null || true # Okay for stash failure
  git clean --quiet --force -d || true # Okay for already clean directory
  # Pull the latest commits
  git pull --quiet &> /dev/null || return $?
  # Show a completion message
  echo -e "${OVER}  ${TICK} ${str}"
  # Move back into the oiginal directory
  cd "${curdir}" &> /dev/null || return 1
  return 0
}

# A function that combines the functions previously made
getGitFiles() {
  # Setup named variables for the git repos
  # We need the directory
  local directory="${1}"
  # as well as the repo URL
  local remoteRepo="${2}"
  # A local varible containing the message to be displayed
  local str="Check for existing repository in ${1}"
  # Show the message
  echo -ne "  ${INFO} ${str}..."
  # Check if the directory is a repository
  if is_repo "${directory}"; then
    # Show that we're checking it
    echo -e "${OVER}  ${TICK} ${str}"
    # Update the repo, returning an error message on failure
    update_repo "${directory}" || { echo -e "\\n  ${COL_LIGHT_RED}Error: Could not update local repository. Contact support.${COL_NC}"; exit 1; }
  # If it's not a .git repo,
  else
    # Show an error
    echo -e "${OVER}  ${CROSS} ${str}"
    # Attempt to make the repository, showing an error on falure
    make_repo "${directory}" "${remoteRepo}" || { echo -e "\\n  ${COL_LIGHT_RED}Error: Could not update local repository. Contact support.${COL_NC}"; exit 1; }
  fi
  # echo a blank line
  echo ""
  # and return success?
  return 0
}

# Reset a repo to get rid of any local changed
resetRepo() {
  # Use named varibles for arguments
  local directory="${1}"
  # Move into the directory
  cd "${directory}" &> /dev/null || return 1
  # Store the message in a varible
  str="Resetting repository within ${1}..."
  # Show the message
  echo -ne "  ${INFO} ${str}"
  # Use git to remove the local changes
  git reset --hard &> /dev/null || return $?
  # And show the status
  echo -e "${OVER}  ${TICK} ${str}"
  # Returning success anyway?
  return 0
}

# We need to know the IPv4 information so we can effectively setup the DNS server
# Without this information, we won't know where to Pi-hole will be found
find_IPv4_information() {
  # Named, local variables
  local route
  # Find IP used to route to outside world by checking the the route to Google's public DNS server
  route=$(ip route get 8.8.8.8)
  # Use awk to strip out just the interface device as it is used in future commands
  IPv4dev=$(awk '{for (i=1; i<=NF; i++) if ($i~/dev/) print $(i+1)}' <<< "${route}")
  # Get just the IP address
  IPv4bare=$(awk '{print $7}' <<< "${route}")
  # Append the CIDR notation to the IP address
  IPV4_ADDRESS=$(ip -o -f inet addr show | grep "${IPv4bare}" |  awk '{print $4}' | awk 'END {print}')
  # Get the default gateway (the way to reach the Internet)
  IPv4gw=$(awk '{print $3}' <<< "${route}")

}

# Get available interfaces that are UP
get_available_interfaces() {
  # There may be more than one so it's all stored in a variable
  availableInterfaces=$(ip --oneline link show up | grep -v "lo" | awk '{print $2}' | cut -d':' -f1 | cut -d'@' -f1)
}

# A function for displaying the dialogs the user sees when first running the installer
welcomeDialogs() {
  # Display the welcome dialog using an approriately sized window via the calculation conducted earlier in the script
  whiptail --msgbox --backtitle "Welcome" --title "Pi-hole automated installer" "\\n\\nThis installer will transform your device into a network-wide ad blocker!" ${r} ${c}

  # Request that users donate if they enjoy the software since we all work on it in our free time
  whiptail --msgbox --backtitle "Plea" --title "Free and open source" "\\n\\nThe Pi-hole is free, but powered by your donations:  http://pi-hole.net/donate" ${r} ${c}

  # Explain the need for a static address
  whiptail --msgbox --backtitle "Initiating network interface" --title "Static IP Needed" "\\n\\nThe Pi-hole is a SERVER so it needs a STATIC IP ADDRESS to function properly.

In the next section, you can choose to use your current network settings (DHCP) or to manually edit them." ${r} ${c}
}

# We need to make sure there is enough space before installing, so there is a function to check this
verifyFreeDiskSpace() {

  # 50MB is the minimum space needed (45MB install (includes web admin bootstrap/jquery libraries etc) + 5MB one day of logs.)
  # - Fourdee: Local ensures the variable is only created, and accessible within this function/void. Generally considered a "good" coding practice for non-global variables.
  local str="Disk space check"
  # Reqired space in KB
  local required_free_kilobytes=51200
  # Calculate existing free space on this machine
  local existing_free_kilobytes
  existing_free_kilobytes=$(df -Pk | grep -m1 '\/$' | awk '{print $4}')

  # If the existing space is not an integer,
  if ! [[ "${existing_free_kilobytes}" =~ ^([0-9])+$ ]]; then
    # show an error that we can't determine the free space
    echo -e "  ${CROSS} ${str}
      Unknown free disk space!
      We were unable to determine available free disk space on this system.
      You may override this check, however, it is not recommended
      The option '${COL_LIGHT_RED}--i_do_not_follow_recommendations${COL_NC}' can override this
      e.g: curl -L https://install.pi-hole.net | bash /dev/stdin ${COL_LIGHT_RED}<option>${COL_NC}"
    # exit with an error code
    exit 1
  # If there is insufficient free disk space,
  elif [[ "${existing_free_kilobytes}" -lt "${required_free_kilobytes}" ]]; then
    # show an error message
    echo -e "  ${CROSS} ${str}
      Your system disk appears to only have ${existing_free_kilobytes} KB free
      It is recommended to have a minimum of ${required_free_kilobytes} KB to run the Pi-hole"
    # if the vcgencmd command exists,
    if command -v vcgencmd &> /dev/null; then
      # it's probably a Raspbian install, so show a message about expanding the filesystem
      echo "      If this is a new install you may need to expand your disk
      Run 'sudo raspi-config', and choose the 'expand file system' option
      After rebooting, run this installation again
      e.g: curl -L https://install.pi-hole.net | bash"
    fi
    # Show there is not enough free space
    echo -e "\\n      ${COL_LIGHT_RED}Insufficient free space, exiting...${COL_NC}"
    # and exit with an error
    exit 1
  # Otherwise,
  else
    # Show that we're running a disk space check
    echo -e "  ${TICK} ${str}"
  fi
}

# A function that let's the user pick an interface to use with Pi-hole
chooseInterface() {
  # Turn the available interfaces into an array so it can be used with a whiptail dialog
  local interfacesArray=()
  # Number of available interfaces
  local interfaceCount
  # Whiptail variable storage
  local chooseInterfaceCmd
  # Temporary Whiptail options storage
  local chooseInterfaceOptions
  # Loop sentinel variable
  local firstLoop=1

  # Find out how many interfaces are available to choose from
  interfaceCount=$(echo "${availableInterfaces}" | wc -l)

  # If there is one interface,
  if [[ "${interfaceCount}" -eq 1 ]]; then
      # Set it as the interface to use since there is no other option
      PIHOLE_INTERFACE="${availableInterfaces}"
  # Otherwise,
  else
      # While reading through the available interfaces
      while read -r line; do
        # use a variable to set the option as OFF to begin with
        mode="OFF"
        # If it's the first loop,
        if [[ "${firstLoop}" -eq 1 ]]; then
          # set this as the interface to use (ON)
          firstLoop=0
          mode="ON"
        fi
        # Put all these interfaces into an array
        interfacesArray+=("${line}" "available" "${mode}")
      # Feed the available interfaces into this while loop
      done <<< "${availableInterfaces}"
      # The whiptail command that will be run, stored in a variable
      chooseInterfaceCmd=(whiptail --separate-output --radiolist "Choose An Interface (press space to select)" ${r} ${c} ${interfaceCount})
      # Now run the command using the interfaces saved into the array
      chooseInterfaceOptions=$("${chooseInterfaceCmd[@]}" "${interfacesArray[@]}" 2>&1 >/dev/tty) || \
      # If the user chooses Canel, exit
      { echo -e "  ${COL_LIGHT_RED}Cancel was selected, exiting installer${COL_NC}"; exit 1; }
      # For each interface
      for desiredInterface in ${chooseInterfaceOptions}; do
        # Set the one the user selected as the interface to use
        PIHOLE_INTERFACE=${desiredInterface}
        # and show this information to the user
        echo -e "  ${INFO} Using interface: $PIHOLE_INTERFACE"
      done
  fi
}

# This lets us prefer ULA addresses over GUA
# This caused problems for some users when their ISP changed their IPv6 addresses
# See https://github.com/pi-hole/pi-hole/issues/1473#issuecomment-301745953
testIPv6() {
  # first will contain fda2 (ULA)
  first="$(cut -f1 -d":" <<< "$1")"
  # value1 will contain 253 which is the decimal value corresponding to 0xfd
  value1=$(( (0x$first)/256 ))
  # will contain 162 which is the decimal value corresponding to 0xa2
  value2=$(( (0x$first)%256 ))
  # the ULA test is testing for fc00::/7 according to RFC 4193
  if (( (value1&254)==252 )); then
    echo "ULA"
  fi
  # the GUA test is testing for 2000::/3 according to RFC 4291
  if (( (value1&112)==32 )); then
    echo "GUA"
  fi
  # the LL test is testing for fe80::/10 according to RFC 4193
  if (( (value1)==254 )) && (( (value2&192)==128 )); then
    echo "Link-local"
  fi
}

# A dialog for showing the user about IPv6 blocking
useIPv6dialog() {
  # Determine the IPv6 address used for blocking
  IPV6_ADDRESSES=($(ip -6 address | grep 'scope global' | awk '{print $2}'))

  # For each address in the array above, determine the type of IPv6 address it is
  for i in "${IPV6_ADDRESSES[@]}"; do
    # Check if it's ULA, GUA, or LL by using the function created earlier
    result=$(testIPv6 "$i")
    # If it's a ULA address, use it and store it as a global variable
    [[ "${result}" == "ULA" ]] && ULA_ADDRESS="${i%/*}"
    # If it's a GUA address, we can still use it si store it as a global variable
    [[ "${result}" == "GUA" ]] && GUA_ADDRESS="${i%/*}"
  done

  # Determine which address to be used: Prefer ULA over GUA or don't use any if none found
  # If the ULA_ADDRESS contains a value,
  if [[ ! -z "${ULA_ADDRESS}" ]]; then
    # set the IPv6 address to the ULA address
    IPV6_ADDRESS="${ULA_ADDRESS}"
    # Show this info to the user
    echo -e "  ${INFO} Found IPv6 ULA address, using it for blocking IPv6 ads"
  # Otherwise, if the GUA_ADDRESS has a value,
  elif [[ ! -z "${GUA_ADDRESS}" ]]; then
    # Let the user know
    echo -e "  ${INFO} Found IPv6 GUA address, using it for blocking IPv6 ads"
    # And assign it to the global variable
    IPV6_ADDRESS="${GUA_ADDRESS}"
  # If none of those work,
  else
    # explain that IPv6 blocking will not be used
    echo -e "  ${INFO} Unable to find IPv6 ULA/GUA address, IPv6 adblocking will not be enabled"
    # So set the variable to be empty
    IPV6_ADDRESS=""
  fi

  # If the IPV6_ADDRESS contains a value
  if [[ ! -z "${IPV6_ADDRESS}" ]]; then
    # Display that IPv6 is supported and will be used
    whiptail --msgbox --backtitle "IPv6..." --title "IPv6 Supported" "$IPV6_ADDRESS will be used to block ads." ${r} ${c}
  fi
}

# A function to check if we should use IPv4 and/or IPv6 for blocking ads
use4andor6() {
  # Named local variables
  local useIPv4
  local useIPv6
  # Let use select IPv4 and/or IPv6 via a checklist
  cmd=(whiptail --separate-output --checklist "Select Protocols (press space to select)" ${r} ${c} 2)
  # In an array, show the options available:
  # IPv4 (on by default)
  options=(IPv4 "Block ads over IPv4" on
  # or IPv6 (on by default if available)
  IPv6 "Block ads over IPv6" on)
  # In a variable, show the choices available; exit if Cancel is selected
  choices=$("${cmd[@]}" "${options[@]}" 2>&1 >/dev/tty) || { echo -e "  ${COL_LIGHT_RED}Cancel was selected, exiting installer${COL_NC}"; exit 1; }
  # For each choice available,
  for choice in ${choices}
  do
    # Set the values to true
    case ${choice} in
    IPv4  )   useIPv4=true;;
    IPv6  )   useIPv6=true;;
    esac
  done
  # If IPv4 is to be used,
  if [[ "${useIPv4}" ]]; then
    # Run our function to get the information we need
    find_IPv4_information
    getStaticIPv4Settings
    setStaticIPv4
  fi
  # If IPv6 is to be used,
  if [[ "${useIPv6}" ]]; then
    # Run our function to get this information
    useIPv6dialog
  fi
  # Echo the information to the user
    echo -e "  ${INFO} IPv4 address: ${IPV4_ADDRESS}"
    echo -e "  ${INFO} IPv6 address: ${IPV6_ADDRESS}"
  # If neither protocol is selected,
  if [[ ! "${useIPv4}" ]] && [[ ! "${useIPv6}" ]]; then
    # Show an error in red
    echo -e "  ${COL_LIGHT_RED}Error: Neither IPv4 or IPv6 selected${COL_NC}"
    # and exit with an error
    exit 1
  fi
}

#
getStaticIPv4Settings() {
  # Local, named variables
  local ipSettingsCorrect
  # Ask if the user wants to use DHCP settings as their static IP
  # This is useful for users that are using DHCP reservations; then we can just use the information gathered via our functions
  if whiptail --backtitle "Calibrating network interface" --title "Static IP Address" --yesno "Do you want to use your current network settings as a static address?
          IP address:    ${IPV4_ADDRESS}
          Gateway:       ${IPv4gw}" ${r} ${c}; then
    # If they choose yes, let the user know that the IP address will not be available via DHCP and may cause a conflict.
    whiptail --msgbox --backtitle "IP information" --title "FYI: IP Conflict" "It is possible your router could still try to assign this IP to a device, which would cause a conflict.  But in most cases the router is smart enough to not do that.
If you are worried, either manually set the address, or modify the DHCP reservation pool so it does not include the IP you want.
It is also possible to use a DHCP reservation, but if you are going to do that, you might as well set a static address." ${r} ${c}
  # Nothing else to do since the variables are already set above
  else
    # Otherwise, we need to ask the user to input their desired settings.
    # Start by getting the IPv4 address (pre-filling it with info gathered from DHCP)
    # Start a loop to let the user enter their information with the chance to go back and edit it if necessary
    until [[ "${ipSettingsCorrect}" = True ]]; do

      # Ask for the IPv4 address
      IPV4_ADDRESS=$(whiptail --backtitle "Calibrating network interface" --title "IPv4 address" --inputbox "Enter your desired IPv4 address" ${r} ${c} "${IPV4_ADDRESS}" 3>&1 1>&2 2>&3) || \
      # Cancelling IPv4 settings window
      { ipSettingsCorrect=False; echo -e "  ${COL_LIGHT_RED}Cancel was selected, exiting installer${COL_NC}"; exit 1; }
      echo -e "  ${INFO} Your static IPv4 address: ${IPV4_ADDRESS}"

      # Ask for the gateway
      IPv4gw=$(whiptail --backtitle "Calibrating network interface" --title "IPv4 gateway (router)" --inputbox "Enter your desired IPv4 default gateway" ${r} ${c} "${IPv4gw}" 3>&1 1>&2 2>&3) || \
      # Cancelling gateway settings window
      { ipSettingsCorrect=False; echo -e "  ${COL_LIGHT_RED}Cancel was selected, exiting installer${COL_NC}"; exit 1; }
      echo -e "  ${INFO} Your static IPv4 gateway: ${IPv4gw}"

      # Give the user a chance to review their settings before moving on
      if whiptail --backtitle "Calibrating network interface" --title "Static IP Address" --yesno "Are these settings correct?
        IP address: ${IPV4_ADDRESS}
        Gateway:    ${IPv4gw}" ${r} ${c}; then
        # After that's done, the loop ends and we move on
        ipSettingsCorrect=True
        else
        # If the settings are wrong, the loop continues
        ipSettingsCorrect=False
      fi
    done
    # End the if statement for DHCP vs. static
  fi
}

# dhcpcd is very annoying,
setDHCPCD() {
  # but we can append these lines to dhcpcd.conf to enable a static IP
  echo "interface ${PIHOLE_INTERFACE}
  static ip_address=${IPV4_ADDRESS}
  static routers=${IPv4gw}
  static domain_name_servers=127.0.0.1" | tee -a /etc/dhcpcd.conf >/dev/null
}

setStaticIPv4() {
  # Local, named variables
  local IFCFG_FILE
  local IPADDR
  local CIDR
  # For the Debian family, if dhcpcd.conf exists,
  if [[ -f "/etc/dhcpcd.conf" ]]; then
    # check if the IP is already in the file
    if grep -q "${IPV4_ADDRESS}" /etc/dhcpcd.conf; then
      echo -e "  ${INFO} Static IP already configured"
    # If it's not,
    else
      # set it using our function
      setDHCPCD
      # Then use the ip command to immediately set the new address
      ip addr replace dev "${PIHOLE_INTERFACE}" "${IPV4_ADDRESS}"
      # Also give a warning that the user may need to reboot their system
      echo -e "  ${TICK} Set IP address to ${IPV4_ADDRESS%/*}
      You may need to restart after the install is complete"
    fi
  # If it's not Debian, check if it's the Fedora family by checking for the file below
  elif [[ -f "/etc/sysconfig/network-scripts/ifcfg-${PIHOLE_INTERFACE}" ]];then
    # If it exists,
    IFCFG_FILE=/etc/sysconfig/network-scripts/ifcfg-${PIHOLE_INTERFACE}
    IPADDR=$(echo "${IPV4_ADDRESS}" | cut -f1 -d/)
    # check if the desired IP is already set
    if grep -q "${IPADDR}" "${IFCFG_FILE}"; then
      echo -e "  ${INFO} Static IP already configured"
    # Otherwise,
    else
      # Put the IP in variables without the CIDR notation
      CIDR=$(echo "${IPV4_ADDRESS}" | cut -f2 -d/)
      # Backup existing interface configuration:
      cp "${IFCFG_FILE}" "${IFCFG_FILE}".pihole.orig
      # Build Interface configuration file using the GLOBAL variables we have
      {
        echo "# Configured via Pi-hole installer"
        echo "DEVICE=$PIHOLE_INTERFACE"
        echo "BOOTPROTO=none"
        echo "ONBOOT=yes"
        echo "IPADDR=$IPADDR"
        echo "PREFIX=$CIDR"
        echo "GATEWAY=$IPv4gw"
        echo "DNS1=$PIHOLE_DNS_1"
        echo "DNS2=$PIHOLE_DNS_2"
        echo "USERCTL=no"
      }> "${IFCFG_FILE}"
      # Use ip to immediately set the new address
      ip addr replace dev "${PIHOLE_INTERFACE}" "${IPV4_ADDRESS}"
      # If NetworkMangler command line interface exists and ready to mangle,
      if command -v nmcli &> /dev/null && nmcli general status &> /dev/null; then
        # Tell NetworkManagler to read our new sysconfig file
        nmcli con load "${IFCFG_FILE}" > /dev/null
      fi
      # Show a warning that the user may need to restart
      echo -e "  ${TICK} Set IP address to ${IPV4_ADDRESS%/*}
      You may need to restart after the install is complete"
    fi
  # If all that fails,
  else
    # show an error and exit
    echo -e "  ${INFO} Warning: Unable to locate configuration file to set static IPv4 address"
    exit 1
  fi
}

# Check an IP address to see if it is a valid one
valid_ip() {
  # Local, named variables
  local ip=${1}
  local stat=1

  # If the IP matches the format xxx.xxx.xxx.xxx,
  if [[ "${ip}" =~ ^[0-9]{1,3}\.[0-9]{1,3}\.[0-9]{1,3}\.[0-9]{1,3}$ ]]; then
    # Save the old Interfal Field Separator in a variable
    OIFS=$IFS
    # and set the new one to a dot (period)
    IFS='.'
    # Put the IP into an array
    ip=(${ip})
    # Restore the IFS to what it was
    IFS=${OIFS}
    ## Evaluate each octet by checking if it's less than or equal to 255 (the max for each octet)
    [[ "${ip[0]}" -le 255 && "${ip[1]}" -le 255 \
    && "${ip[2]}" -le 255 && "${ip[3]}" -le 255 ]]
    # Save the exit code
    stat=$?
  fi
  # Return the exit code
  return ${stat}
}

# A function to choose the upstream DNS provider(s)
setDNS() {
  # Local, named variables
  local DNSSettingsCorrect

  # In an array, list the available upstream providers
  DNSChooseOptions=(Google ""
      OpenDNS ""
      Level3 ""
      Norton ""
      Comodo ""
      DNSWatch ""
      Quad9 ""
      FamilyShield ""
      Cloudflare ""
      Custom "")
  # In a whiptail dialog, show the options
  DNSchoices=$(whiptail --separate-output --menu "Select Upstream DNS Provider. To use your own, select Custom." ${r} ${c} 7 \
    "${DNSChooseOptions[@]}" 2>&1 >/dev/tty) || \
    # exit if Cancel is selected
    { echo -e "  ${COL_LIGHT_RED}Cancel was selected, exiting installer${COL_NC}"; exit 1; }

  # Display the selection
  echo -ne "  ${INFO} Using "
  # Depending on the user's choice, set the GLOBAl variables to the IP of the respective provider
  case ${DNSchoices} in
    Google)
      echo "Google DNS servers"
      PIHOLE_DNS_1="8.8.8.8"
      PIHOLE_DNS_2="8.8.4.4"
      ;;
    OpenDNS)
      echo "OpenDNS servers"
      PIHOLE_DNS_1="208.67.222.222"
      PIHOLE_DNS_2="208.67.220.220"
      ;;
    Level3)
      echo "Level3 servers"
      PIHOLE_DNS_1="4.2.2.1"
      PIHOLE_DNS_2="4.2.2.2"
      ;;
    Norton)
      echo "Norton ConnectSafe servers"
      PIHOLE_DNS_1="199.85.126.10"
      PIHOLE_DNS_2="199.85.127.10"
      ;;
    Comodo)
      echo "Comodo Secure servers"
      PIHOLE_DNS_1="8.26.56.26"
      PIHOLE_DNS_2="8.20.247.20"
      ;;
    DNSWatch)
      echo "DNS.WATCH servers"
      PIHOLE_DNS_1="84.200.69.80"
      PIHOLE_DNS_2="84.200.70.40"
      ;;
    Quad9)
      echo "Quad9 servers"
      PIHOLE_DNS_1="9.9.9.9"
      PIHOLE_DNS_2="149.112.112.112"
      ;;
    FamilyShield)
      echo "FamilyShield servers"
      PIHOLE_DNS_1="208.67.222.123"
      PIHOLE_DNS_2="208.67.220.123"
      ;;
    Cloudflare)
      echo "Cloudflare servers"
      PIHOLE_DNS_1="1.1.1.1"
      PIHOLE_DNS_2="1.0.0.1"
      ;;
    Custom)
      # Until the DNS settings are selected,
      until [[ "${DNSSettingsCorrect}" = True ]]; do
      #
      strInvalid="Invalid"
      # If the first
      if [[ ! "${PIHOLE_DNS_1}" ]]; then
        # and second upstream servers do not exist
        if [[ ! "${PIHOLE_DNS_2}" ]]; then
          #
          prePopulate=""
        # Otherwise,
        else
          #
          prePopulate=", ${PIHOLE_DNS_2}"
        fi
      #
      elif  [[ "${PIHOLE_DNS_1}" ]] && [[ ! "${PIHOLE_DNS_2}" ]]; then
        #
        prePopulate="${PIHOLE_DNS_1}"
      #
      elif [[ "${PIHOLE_DNS_1}" ]] && [[ "${PIHOLE_DNS_2}" ]]; then
        #
        prePopulate="${PIHOLE_DNS_1}, ${PIHOLE_DNS_2}"
      fi

      # Dialog for the user to enter custom upstream servers
      piholeDNS=$(whiptail --backtitle "Specify Upstream DNS Provider(s)"  --inputbox "Enter your desired upstream DNS provider(s), seperated by a comma.\\n\\nFor example '8.8.8.8, 8.8.4.4'" ${r} ${c} "${prePopulate}" 3>&1 1>&2 2>&3) || \
      { echo -e "  ${COL_LIGHT_RED}Cancel was selected, exiting installer${COL_NC}"; exit 1; }
      #
      PIHOLE_DNS_1=$(echo "${piholeDNS}" | sed 's/[, \t]\+/,/g' | awk -F, '{print$1}')
      PIHOLE_DNS_2=$(echo "${piholeDNS}" | sed 's/[, \t]\+/,/g' | awk -F, '{print$2}')
      # If the IP is valid,
      if ! valid_ip "${PIHOLE_DNS_1}" || [[ ! "${PIHOLE_DNS_1}" ]]; then
        # store it in the variable so we can use it
        PIHOLE_DNS_1=${strInvalid}
      fi
      # Do the same for the secondary server
      if ! valid_ip "${PIHOLE_DNS_2}" && [[ "${PIHOLE_DNS_2}" ]]; then
        PIHOLE_DNS_2=${strInvalid}
      fi
      # If either of the DNS servers are invalid,
      if [[ "${PIHOLE_DNS_1}" == "${strInvalid}" ]] || [[ "${PIHOLE_DNS_2}" == "${strInvalid}" ]]; then
        # explain this to the user
        whiptail --msgbox --backtitle "Invalid IP" --title "Invalid IP" "One or both entered IP addresses were invalid. Please try again.\\n\\n    DNS Server 1:   $PIHOLE_DNS_1\\n    DNS Server 2:   ${PIHOLE_DNS_2}" ${r} ${c}
        # and set the variables back to nothing
        if [[ "${PIHOLE_DNS_1}" == "${strInvalid}" ]]; then
          PIHOLE_DNS_1=""
        fi
        if [[ "${PIHOLE_DNS_2}" == "${strInvalid}" ]]; then
          PIHOLE_DNS_2=""
        fi
        # Since the settings will not work, stay in the loop
        DNSSettingsCorrect=False
      # Othwerise,
      else
        # Show the settings
        if (whiptail --backtitle "Specify Upstream DNS Provider(s)" --title "Upstream DNS Provider(s)" --yesno "Are these settings correct?\\n    DNS Server 1:   $PIHOLE_DNS_1\\n    DNS Server 2:   ${PIHOLE_DNS_2}" ${r} ${c}); then
        # and break from the loop since the servers are vaid
        DNSSettingsCorrect=True
      # Otherwise,
      else
        # If the settings are wrong, the loop continues
        DNSSettingsCorrect=False
        fi
      fi
      done
      ;;
  esac
}

# Allow the user to enable/disable logging
setLogging() {
  # Local, named variables
  local LogToggleCommand
  local LogChooseOptions
  local LogChoices

  # Ask if the user wants to log queries
  LogToggleCommand=(whiptail --separate-output --radiolist "Do you want to log queries?\\n (Disabling will render graphs on the Admin page useless):" ${r} ${c} 6)
  # The default selection is on
  LogChooseOptions=("On (Recommended)" "" on
      Off "" off)
  # Get the user's choice
  LogChoices=$("${LogToggleCommand[@]}" "${LogChooseOptions[@]}" 2>&1 >/dev/tty) || (echo -e "  ${COL_LIGHT_RED}Cancel was selected, exiting installer${COL_NC}" && exit 1)
    case ${LogChoices} in
      # If it's on
      "On (Recommended)")
        echo -e "  ${INFO} Logging On."
        # Set the GLOBAL variable to true so we know what they selected
        QUERY_LOGGING=true
        ;;
      # Othwerise, it's off,
      Off)
        echo -e "  ${INFO} Logging Off."
        # So set it to false
        QUERY_LOGGING=false
        ;;
    esac
}

# Function to ask the user if they want to install the dashboard
setAdminFlag() {
  # Local, named variables
  local WebToggleCommand
  local WebChooseOptions
  local WebChoices

  # Similar to the logging function, ask what the user wants
  WebToggleCommand=(whiptail --separate-output --radiolist "Do you wish to install the web admin interface?" ${r} ${c} 6)
  # with the default being enabled
  WebChooseOptions=("On (Recommended)" "" on
      Off "" off)
  WebChoices=$("${WebToggleCommand[@]}" "${WebChooseOptions[@]}" 2>&1 >/dev/tty) || (echo -e "  ${COL_LIGHT_RED}Cancel was selected, exiting installer${COL_NC}" && exit 1)
    # Depending on their choice
    case ${WebChoices} in
      "On (Recommended)")
        echo -e "  ${INFO} Web Interface On"
        # Set it to true
        INSTALL_WEB_INTERFACE=true
        ;;
      Off)
        echo -e "  ${INFO} Web Interface Off"
        # or false
        INSTALL_WEB_INTERFACE=false
        ;;
    esac

  # Request user to install web server, if --disable-install-webserver has not been used (INSTALL_WEB_SERVER=true is default).
  if [[ "${INSTALL_WEB_SERVER}" == true ]]; then
    WebToggleCommand=(whiptail --separate-output --radiolist "Do you wish to install the web server (lighttpd)?\\n\\nNB: If you disable this, and, do not have an existing webserver installed, the web interface will not function." "${r}" "${c}" 6)
    # with the default being enabled
    WebChooseOptions=("On (Recommended)" "" on
        Off "" off)
    WebChoices=$("${WebToggleCommand[@]}" "${WebChooseOptions[@]}" 2>&1 >/dev/tty) || (echo -e "  ${COL_LIGHT_RED}Cancel was selected, exiting installer${COL_NC}" && exit 1)
    # Depending on their choice
    case ${WebChoices} in
      "On (Recommended)")
        echo -e "  ${INFO} Web Server On"
        # set it to true, as clearly seen below.
        INSTALL_WEB_SERVER=true
        ;;
      Off)
        echo -e "  ${INFO} Web Server Off"
        # or false
        INSTALL_WEB_SERVER=false
        ;;
    esac
  fi
}

# Check if /etc/dnsmasq.conf is from pi-hole.  If so replace with an original and install new in .d directory
version_check_dnsmasq() {
  # Local, named variables
  local dnsmasq_conf="/etc/dnsmasq.conf"
  local dnsmasq_conf_orig="/etc/dnsmasq.conf.orig"
  local dnsmasq_pihole_id_string="addn-hosts=/etc/pihole/gravity.list"
  local dnsmasq_original_config="${PI_HOLE_LOCAL_REPO}/advanced/dnsmasq.conf.original"
  local dnsmasq_pihole_01_snippet="${PI_HOLE_LOCAL_REPO}/advanced/01-pihole.conf"
  local dnsmasq_pihole_01_location="/etc/dnsmasq.d/01-pihole.conf"

  # If the dnsmasq config file exists
  if [[ -f "${dnsmasq_conf}" ]]; then
    echo -ne "  ${INFO} Existing dnsmasq.conf found..."
    # If gravity.list is found within this file, we presume it's from older versions on Pi-hole,
    if grep -q ${dnsmasq_pihole_id_string} ${dnsmasq_conf}; then
      echo " it is from a previous Pi-hole install."
      echo -ne "  ${INFO} Backing up dnsmasq.conf to dnsmasq.conf.orig..."
      # so backup the original file
      mv -f ${dnsmasq_conf} ${dnsmasq_conf_orig}
      echo -e "${OVER}  ${TICK} Backing up dnsmasq.conf to dnsmasq.conf.orig..."
      echo -ne "  ${INFO} Restoring default dnsmasq.conf..."
      # and replace it with the default
      cp ${dnsmasq_original_config} ${dnsmasq_conf}
      echo -e "${OVER}  ${TICK} Restoring default dnsmasq.conf..."
    # Otherwise,
    else
      # Don't to anything
      echo " it is not a Pi-hole file, leaving alone!"
    fi
  else
    # If a file cannot be found,
    echo -ne "  ${INFO} No dnsmasq.conf found... restoring default dnsmasq.conf..."
    # restore the default one
    cp ${dnsmasq_original_config} ${dnsmasq_conf}
    echo -e "${OVER}  ${TICK} No dnsmasq.conf found... restoring default dnsmasq.conf..."
  fi

  echo -en "  ${INFO} Copying 01-pihole.conf to /etc/dnsmasq.d/01-pihole.conf..."
  # Check to see if dnsmasq directory exists (it may not due to being a fresh install and dnsmasq no longer being a dependency)
  if [[ ! -d "/etc/dnsmasq.d"  ]];then
    mkdir "/etc/dnsmasq.d"
  fi
  # Copy the new Pi-hole DNS config file into the dnsmasq.d directory
  cp ${dnsmasq_pihole_01_snippet} ${dnsmasq_pihole_01_location}
  echo -e "${OVER}  ${TICK} Copying 01-pihole.conf to /etc/dnsmasq.d/01-pihole.conf"
  # Replace our placeholder values with the GLOBAL DNS variables that we populated earlier
  # First, swap in the interface to listen on
  sed -i "s/@INT@/$PIHOLE_INTERFACE/" ${dnsmasq_pihole_01_location}
  if [[ "${PIHOLE_DNS_1}" != "" ]]; then
    # Then swap in the primary DNS server
    sed -i "s/@DNS1@/$PIHOLE_DNS_1/" ${dnsmasq_pihole_01_location}
  else
    #
    sed -i '/^server=@DNS1@/d' ${dnsmasq_pihole_01_location}
  fi
  if [[ "${PIHOLE_DNS_2}" != "" ]]; then
    # Then swap in the primary DNS server
    sed -i "s/@DNS2@/$PIHOLE_DNS_2/" ${dnsmasq_pihole_01_location}
  else
    #
    sed -i '/^server=@DNS2@/d' ${dnsmasq_pihole_01_location}
  fi

  #
  sed -i 's/^#conf-dir=\/etc\/dnsmasq.d$/conf-dir=\/etc\/dnsmasq.d/' ${dnsmasq_conf}

  # If the user does not want to enable logging,
  if [[ "${QUERY_LOGGING}" == false ]] ; then
        # Disable it by commenting out the directive in the DNS config file
        sed -i 's/^log-queries/#log-queries/' ${dnsmasq_pihole_01_location}
    # Otherwise,
    else
        # enable it by uncommenting the directive in the DNS config file
        sed -i 's/^#log-queries/log-queries/' ${dnsmasq_pihole_01_location}
    fi
}

# Clean an existing installation to prepare for upgrade/reinstall
clean_existing() {
  # Local, named variables
  # ${1} Directory to clean
  local clean_directory="${1}"
  # Make ${2} the new one?
  shift
  # ${2} Array of files to remove
  local old_files=( "$@" )

  # For each script found in the old files array
  for script in "${old_files[@]}"; do
    # Remove them
    rm -f "${clean_directory}/${script}.sh"
  done
}

# Install the scripts from repository to their various locations
installScripts() {
  # Local, named variables
  local str="Installing scripts from ${PI_HOLE_LOCAL_REPO}"
  echo -ne "  ${INFO} ${str}..."

  # Clear out script files from Pi-hole scripts directory.
  clean_existing "${PI_HOLE_INSTALL_DIR}" "${PI_HOLE_FILES[@]}"

  # Install files from local core repository
  if is_repo "${PI_HOLE_LOCAL_REPO}"; then
    # move into the directory
    cd "${PI_HOLE_LOCAL_REPO}"
    # Install the scripts by:
    #  -o setting the owner to the user
    #  -Dm755 create all leading components of destiantion except the last, then copy the source to the destiantion and setting the permissions to 755
    #
    # This first one is the directory
    install -o "${USER}" -Dm755 -d "${PI_HOLE_INSTALL_DIR}"
    # The rest are the scripts Pi-hole needs
    install -o "${USER}" -Dm755 -t "${PI_HOLE_INSTALL_DIR}" gravity.sh
    install -o "${USER}" -Dm755 -t "${PI_HOLE_INSTALL_DIR}" ./advanced/Scripts/*.sh
    install -o "${USER}" -Dm755 -t "${PI_HOLE_INSTALL_DIR}" ./automated\ install/uninstall.sh
    install -o "${USER}" -Dm755 -t "${PI_HOLE_INSTALL_DIR}" ./advanced/Scripts/COL_TABLE
    install -o "${USER}" -Dm755 -t /usr/local/bin/ pihole
    install -Dm644 ./advanced/bash-completion/pihole /etc/bash_completion.d/pihole
    echo -e "${OVER}  ${TICK} ${str}"
 # Otherwise,
  else
    # Show an error and exit
    echo -e "${OVER}  ${CROSS} ${str}
  ${COL_LIGHT_RED}Error: Local repo ${PI_HOLE_LOCAL_REPO} not found, exiting installer${COL_NC}"
    exit 1
  fi
}

# Install the configs from PI_HOLE_LOCAL_REPO to their various locations
installConfigs() {
  echo ""
  echo -e "  ${INFO} Installing configs from ${PI_HOLE_LOCAL_REPO}..."
  # Make sure Pi-hole's config files are in place
  version_check_dnsmasq

  # If the user chose to install the dashboard,
  if [[ "${INSTALL_WEB_SERVER}" == true ]]; then
    # and if the Web server conf directory does not exist,
    if [[ ! -d "/etc/lighttpd" ]]; then
      # make it
      mkdir /etc/lighttpd
      # and set the owners
      chown "${USER}":root /etc/lighttpd
    # Otherwise, if the config file already exists
    elif [[ -f "/etc/lighttpd/lighttpd.conf" ]]; then
      # back up the original
      mv /etc/lighttpd/lighttpd.conf /etc/lighttpd/lighttpd.conf.orig
    fi
    # and copy in the config file Pi-hole needs
    cp ${PI_HOLE_LOCAL_REPO}/advanced/${LIGHTTPD_CFG} /etc/lighttpd/lighttpd.conf
    # if there is a custom block page in the html/pihole directory, replace 404 handler in lighttpd config
    if [[ -f "/var/www/html/pihole/custom.php" ]]; then
      sed -i 's/^\(server\.error-handler-404\s*=\s*\).*$/\1"pihole\/custom\.php"/' /etc/lighttpd/lighttpd.conf
    fi
    # Make the directories if they do not exist and set the owners
    mkdir -p /var/run/lighttpd
    chown ${LIGHTTPD_USER}:${LIGHTTPD_GROUP} /var/run/lighttpd
    mkdir -p /var/cache/lighttpd/compress
    chown ${LIGHTTPD_USER}:${LIGHTTPD_GROUP} /var/cache/lighttpd/compress
    mkdir -p /var/cache/lighttpd/uploads
    chown ${LIGHTTPD_USER}:${LIGHTTPD_GROUP} /var/cache/lighttpd/uploads
  fi
}

stop_service() {
  # Stop service passed in as argument.
  # Can softfail, as process may not be installed when this is called
  local str="Stopping ${1} service"
  echo -ne "  ${INFO} ${str}..."
  if command -v systemctl &> /dev/null; then
    systemctl stop "${1}" &> /dev/null || true
  else
    service "${1}" stop &> /dev/null || true
  fi
  echo -e "${OVER}  ${TICK} ${str}..."
}

# Start/Restart service passed in as argument
start_service() {
  # Local, named variables
  local str="Starting ${1} service"
  echo -ne "  ${INFO} ${str}..."
  # If systemctl exists,
  if command -v systemctl &> /dev/null; then
    # use that to restart the service
    systemctl restart "${1}" &> /dev/null
  # Otherwise,
  else
    # fall back to the service command
    service "${1}" restart &> /dev/null
  fi
  echo -e "${OVER}  ${TICK} ${str}"
}

# Enable service so that it will start with next reboot
enable_service() {
  # Local, named variables
  local str="Enabling ${1} service to start on reboot"
  echo -ne "  ${INFO} ${str}..."
  # If systemctl exists,
  if command -v systemctl &> /dev/null; then
    # use that to enable the service
    systemctl enable "${1}" &> /dev/null
  # Otherwise,
  else
    # use update-rc.d to accomplish this
    update-rc.d "${1}" defaults &> /dev/null
  fi
  echo -e "${OVER}  ${TICK} ${str}"
}

# Disable service so that it will not with next reboot
disable_service() {
  # Local, named variables
  local str="Disabling ${1} service"
  echo -ne "  ${INFO} ${str}..."
  # If systemctl exists,
  if command -v systemctl &> /dev/null; then
    # use that to disable the service
    systemctl disable "${1}" &> /dev/null
  # Otherwise,
  else
    # use update-rc.d to accomplish this
    update-rc.d "${1}" disable &> /dev/null
  fi
  echo -e "${OVER}  ${TICK} ${str}"
}

check_service_active() {
    # If systemctl exists,
  if command -v systemctl &> /dev/null; then
    # use that to check the status of the service
    systemctl is-enabled "${1}" > /dev/null
  # Otherwise,
  else
    # fall back to service command
    service "${1}" status > /dev/null
  fi
}

update_package_cache() {
  # Running apt-get update/upgrade with minimal output can cause some issues with
  # requiring user input (e.g password for phpmyadmin see #218)

  # Update package cache on apt based OSes. Do this every time since
  # it's quick and packages can be updated at any time.

  # Local, named variables
  local str="Update local cache of available packages"
  echo ""
  echo -ne "  ${INFO} ${str}..."
  # Create a command from the package cache variable
  if eval "${UPDATE_PKG_CACHE}" &> /dev/null; then
    echo -e "${OVER}  ${TICK} ${str}"
  # Otherwise,
  else
    # show an error and exit
    echo -e "${OVER}  ${CROSS} ${str}"
    echo -ne "  ${COL_LIGHT_RED}Error: Unable to update package cache. Please try \"${UPDATE_PKG_CACHE}\"${COL_NC}"
    return 1
  fi
}

# Let user know if they have outdated packages on their system and
# advise them to run a package update at soonest possible.
notify_package_updates_available() {
  # Local, named variables
  local str="Checking ${PKG_MANAGER} for upgraded packages"
  echo -ne "\\n  ${INFO} ${str}..."
  # Store the list of packages in a variable
  updatesToInstall=$(eval "${PKG_COUNT}")

  if [[ -d "/lib/modules/$(uname -r)" ]]; then
    #
    if [[ "${updatesToInstall}" -eq 0 ]]; then
      #
      echo -e "${OVER}  ${TICK} ${str}... up to date!"
      echo ""
    else
      #
      echo -e "${OVER}  ${TICK} ${str}... ${updatesToInstall} updates available"
      echo -e "  ${INFO} ${COL_LIGHT_GREEN}It is recommended to update your OS after installing the Pi-hole! ${COL_NC}"
      echo ""
    fi
  else
    echo -e "${OVER}  ${CROSS} ${str}
      Kernel update detected. If the install fails, please reboot and try again\\n"
  fi
}

# What's this doing outside of a function in the middle of nowhere?
counter=0

install_dependent_packages() {
  # Local, named variables should be used here, especially for an iterator
  # Add one to the counter
  counter=$((counter+1))
  # If it equals 1,
  if [[ "${counter}" == 1 ]]; then
    #
    echo -e "  ${INFO} Installer Dependency checks..."
  else
    #
    echo -e "  ${INFO} Main Dependency checks..."
  fi

  # Install packages passed in via argument array
  # No spinner - conflicts with set -e
  declare -a argArray1=("${!1}")
  declare -a installArray

  # Debian based package install - debconf will download the entire package list
  # so we just create an array of packages not currently installed to cut down on the
  # amount of download traffic.
  # NOTE: We may be able to use this installArray in the future to create a list of package that were
  # installed by us, and remove only the installed packages, and not the entire list.
  if command -v debconf-apt-progress &> /dev/null; then
    # For each package,
    for i in "${argArray1[@]}"; do
      echo -ne "  ${INFO} Checking for $i..."
      #
      if dpkg-query -W -f='${Status}' "${i}" 2>/dev/null | grep "ok installed" &> /dev/null; then
        #
        echo -e "${OVER}  ${TICK} Checking for $i"
      else
        #
        echo -e "${OVER}  ${INFO} Checking for $i (will be installed)"
        #
        installArray+=("${i}")
      fi
    done
    #
    if [[ "${#installArray[@]}" -gt 0 ]]; then
      #
      test_dpkg_lock
      #
      debconf-apt-progress -- "${PKG_INSTALL[@]}" "${installArray[@]}"
      return
    fi
      echo ""
      #
      return 0
  fi

  # Install Fedora/CentOS packages
  for i in "${argArray1[@]}"; do
    echo -ne "  ${INFO} Checking for $i..."
    #
    if ${PKG_MANAGER} -q list installed "${i}" &> /dev/null; then
      echo -e "${OVER}  ${TICK} Checking for $i"
    else
      echo -e "${OVER}  ${INFO} Checking for $i (will be installed)"
      #
      installArray+=("${i}")
    fi
  done
  #
  if [[ "${#installArray[@]}" -gt 0 ]]; then
    #
    "${PKG_INSTALL[@]}" "${installArray[@]}" &> /dev/null
    return
  fi
  echo ""
  return 0
}

# Install the Web interface dashboard
installPiholeWeb() {
  echo ""
  echo "  ${INFO} Installing blocking page..."

  local str="Creating directory for blocking page, and copying files"
  echo -ne "  ${INFO} ${str}..."
  # Install the directory
  install -d /var/www/html/pihole
  # and the blockpage
  install -D ${PI_HOLE_LOCAL_REPO}/advanced/{index,blockingpage}.* /var/www/html/pihole/

  # Remove superseded file
  if [[ -e "/var/www/html/pihole/index.js" ]]; then
    rm "/var/www/html/pihole/index.js"
  fi

  echo -e "${OVER}  ${TICK} ${str}"

  local str="Backing up index.lighttpd.html"
  echo -ne "  ${INFO} ${str}..."
  # If the default index file exists,
  if [[ -f "/var/www/html/index.lighttpd.html" ]]; then
    # back it up
    mv /var/www/html/index.lighttpd.html /var/www/html/index.lighttpd.orig
    echo -e "${OVER}  ${TICK} ${str}"
  # Otherwise,
  else
    # don't do anything
    echo -e "${OVER}  ${CROSS} ${str}
      No default index.lighttpd.html file found... not backing up"
  fi

  # Install Sudoers file
  echo ""
  local str="Installing sudoer file"
  echo -ne "  ${INFO} ${str}..."
  # Make the .d directory if it doesn't exist
  mkdir -p /etc/sudoers.d/
  # and copy in the pihole sudoers file
  cp ${PI_HOLE_LOCAL_REPO}/advanced/pihole.sudo /etc/sudoers.d/pihole
  # Add lighttpd user (OS dependent) to sudoers file
  echo "${LIGHTTPD_USER} ALL=NOPASSWD: /usr/local/bin/pihole" >> /etc/sudoers.d/pihole

  # If the Web server user is lighttpd,
  if [[ "$LIGHTTPD_USER" == "lighttpd" ]]; then
    # Allow executing pihole via sudo with Fedora
    # Usually /usr/local/bin is not permitted as directory for sudoable programms
    echo "Defaults secure_path = /sbin:/bin:/usr/sbin:/usr/bin:/usr/local/bin" >> /etc/sudoers.d/pihole
  fi
  # Set the strict permissions on the file
  chmod 0440 /etc/sudoers.d/pihole
  echo -e "${OVER}  ${TICK} ${str}"
}

# Installs a cron file
installCron() {
  # Install the cron job
  local str="Installing latest Cron script"
  echo ""
  echo -ne "  ${INFO} ${str}..."
  # Copy the cron file over from the local repo
  cp ${PI_HOLE_LOCAL_REPO}/advanced/pihole.cron /etc/cron.d/pihole
  # Randomize gravity update time
  sed -i "s/59 1 /$((1 + RANDOM % 58)) $((3 + RANDOM % 2))/" /etc/cron.d/pihole
  # Randomize update checker time
  sed -i "s/59 17/$((1 + RANDOM % 58)) $((12 + RANDOM % 8))/" /etc/cron.d/pihole
  echo -e "${OVER}  ${TICK} ${str}"
}

# Gravity is a very important script as it aggregates all of the domains into a single HOSTS formatted list,
# which is what Pi-hole needs to begin blocking ads
runGravity() {
  # Run gravity in the current shell
  { /opt/pihole/gravity.sh --force; }
}

# Check if the pihole user exists and create if it does not
create_pihole_user() {
  local str="Checking for user 'pihole'"
  echo -ne "  ${INFO} ${str}..."
  # If the user pihole exists,
  if id -u pihole &> /dev/null; then
    # just show a success
    echo -ne "${OVER}  ${TICK} ${str}"
  # Otherwise,
  else
    echo -ne "${OVER}  ${CROSS} ${str}"
    local str="Creating user 'pihole'"
    echo -ne "  ${INFO} ${str}..."
    # create her with the useradd command
    useradd -r -s /usr/sbin/nologin pihole
    echo -ne "${OVER}  ${TICK} ${str}"
  fi
}

# Allow HTTP and DNS traffic
configureFirewall() {
  echo ""
  # If a firewall is running,
  if firewall-cmd --state &> /dev/null; then
    # ask if the user wants to install Pi-hole's default firwall rules
    whiptail --title "Firewall in use" --yesno "We have detected a running firewall\\n\\nPi-hole currently requires HTTP and DNS port access.\\n\\n\\n\\nInstall Pi-hole default firewall rules?" ${r} ${c} || \
    { echo -e "  ${INFO} Not installing firewall rulesets."; return 0; }
    echo -e "  ${TICK} Configuring FirewallD for httpd and pihole-FTL"
    # Allow HTTP and DNS traffice
    firewall-cmd --permanent --add-service=http --add-service=dns
    # Reload the firewall to apply these changes
    firewall-cmd --reload
    return 0
  # Check for proper kernel modules to prevent failure
  elif modinfo ip_tables &> /dev/null && command -v iptables &> /dev/null; then
    # If chain Policy is not ACCEPT or last Rule is not ACCEPT
    # then check and insert our Rules above the DROP/REJECT Rule.
    if iptables -S INPUT | head -n1 | grep -qv '^-P.*ACCEPT$' || iptables -S INPUT | tail -n1 | grep -qv '^-\(A\|P\).*ACCEPT$'; then
      whiptail --title "Firewall in use" --yesno "We have detected a running firewall\\n\\nPi-hole currently requires HTTP and DNS port access.\\n\\n\\n\\nInstall Pi-hole default firewall rules?" ${r} ${c} || \
      { echo -e "  ${INFO} Not installing firewall rulesets."; return 0; }
      echo -e "  ${TICK} Installing new IPTables firewall rulesets"
      # Check chain first, otherwise a new rule will duplicate old ones
      iptables -C INPUT -p tcp -m tcp --dport 80 -j ACCEPT &> /dev/null || iptables -I INPUT 1 -p tcp -m tcp --dport 80 -j ACCEPT
      iptables -C INPUT -p tcp -m tcp --dport 53 -j ACCEPT &> /dev/null || iptables -I INPUT 1 -p tcp -m tcp --dport 53 -j ACCEPT
      iptables -C INPUT -p udp -m udp --dport 53 -j ACCEPT &> /dev/null || iptables -I INPUT 1 -p udp -m udp --dport 53 -j ACCEPT
      iptables -C INPUT -p tcp -m tcp --dport 4711:4720 -i lo -j ACCEPT &> /dev/null || iptables -I INPUT 1 -p tcp -m tcp --dport 4711:4720 -i lo -j ACCEPT
      return 0
    fi
  # Otherwise,
  else
    # no firewall is running
    echo -e "  ${INFO} No active firewall detected.. skipping firewall configuration"
    # so just exit
    return 0
  fi
  echo -e "  ${INFO} Skipping firewall configuration"
}

#
finalExports() {
  # If the Web interface is not set to be installed,
  if [[ "${INSTALL_WEB_INTERFACE}" == false ]]; then
    # and if there is not an IPv4 address,
    if [[ "${IPV4_ADDRESS}" ]]; then
      # there is no block page, so set IPv4 to 0.0.0.0 (all IP addresses)
      IPV4_ADDRESS="0.0.0.0"
    fi
    if [[ "${IPV6_ADDRESS}" ]]; then
      # and IPv6 to ::/0
      IPV6_ADDRESS="::/0"
    fi
  fi

  # If the setup variable file exists,
  if [[ -e "${setupVars}" ]]; then
    # update the variables in the file
    sed -i.update.bak '/PIHOLE_INTERFACE/d;/IPV4_ADDRESS/d;/IPV6_ADDRESS/d;/PIHOLE_DNS_1/d;/PIHOLE_DNS_2/d;/QUERY_LOGGING/d;/INSTALL_WEB_SERVER/d;INSTALL_WEB_INTERFACE/d;/LIGHTTPD_ENABLED/d;' "${setupVars}"
  fi
  # echo the information to the user
    {
  echo "PIHOLE_INTERFACE=${PIHOLE_INTERFACE}"
  echo "IPV4_ADDRESS=${IPV4_ADDRESS}"
  echo "IPV6_ADDRESS=${IPV6_ADDRESS}"
  echo "PIHOLE_DNS_1=${PIHOLE_DNS_1}"
  echo "PIHOLE_DNS_2=${PIHOLE_DNS_2}"
  echo "QUERY_LOGGING=${QUERY_LOGGING}"
  echo "INSTALL_WEB_SERVER=${INSTALL_WEB_SERVER}"
  echo "INSTALL_WEB_INTERFACE=${INSTALL_WEB_INTERFACE}"
  echo "LIGHTTPD_ENABLED=${LIGHTTPD_ENABLED}"
    }>> "${setupVars}"

  # Bring in the current settings and the functions to manipulate them
  source "${setupVars}"
  source "${PI_HOLE_LOCAL_REPO}/advanced/Scripts/webpage.sh"

  # Look for DNS server settings which would have to be reapplied
  ProcessDNSSettings

  # Look for DHCP server settings which would have to be reapplied
  ProcessDHCPSettings
}

# Install the logrotate script
installLogrotate() {

  local str="Installing latest logrotate script"
  echo ""
  echo -ne "  ${INFO} ${str}..."
  # Copy the file over from the local repo
  cp ${PI_HOLE_LOCAL_REPO}/advanced/logrotate /etc/pihole/logrotate
  # Different operating systems have different user / group
  # settings for logrotate that makes it impossible to create
  # a static logrotate file that will work with e.g.
  # Rasbian and Ubuntu at the same time. Hence, we have to
  # customize the logrotate script here in order to reflect
  # the local properties of the /var/log directory
  logusergroup="$(stat -c '%U %G' /var/log)"
  # If the variable has a value,
  if [[ ! -z "${logusergroup}" ]]; then
    #
    sed -i "s/# su #/su ${logusergroup}/g;" /etc/pihole/logrotate
  fi
  echo -e "${OVER}  ${TICK} ${str}"
}

# Install base files and web interface
installPihole() {
  # Create the pihole user
  create_pihole_user

  # If the user wants to install the Web interface,
  if [[ "${INSTALL_WEB_INTERFACE}" == true ]]; then
    if [[ ! -d "/var/www/html" ]]; then
      # make the Web directory if necessary
      mkdir -p /var/www/html
    fi

    if [[ "${INSTALL_WEB_SERVER}" == true ]]; then
      # Set the owner and permissions
      chown ${LIGHTTPD_USER}:${LIGHTTPD_GROUP} /var/www/html
      chmod 775 /var/www/html
      # Give pihole access to the Web server group
      usermod -a -G ${LIGHTTPD_GROUP} pihole
      # If the lighttpd command is executable,
      if [[ -x "$(command -v lighty-enable-mod)" ]]; then
        # enable fastcgi and fastcgi-php
        lighty-enable-mod fastcgi fastcgi-php > /dev/null || true
      else
        # Othweise, show info about installing them
        echo -e  "  ${INFO} Warning: 'lighty-enable-mod' utility not found
        Please ensure fastcgi is enabled if you experience issues\\n"
      fi
	fi
  fi
  # Install scripts,
  installScripts
  # configs,
  installConfigs
  # If the user wants to install the dashboard,
  if [[ "${INSTALL_WEB_INTERFACE}" == true ]]; then
    # do so
    installPiholeWeb
  fi
  # Install the cron file
  installCron
  # Install the logrotate file
  installLogrotate
  # Check if FTL is installed
  FTLdetect || echo -e "  ${CROSS} FTL Engine not installed"
  # Configure the firewall
  configureFirewall

  #update setupvars.conf with any variables that may or may not have been changed during the install
  finalExports
}

# At some point in the future this list can be pruned, for now we'll need it to ensure updates don't break.
# Refactoring of install script has changed the name of a couple of variables. Sort them out here.
accountForRefactor() {
  sed -i 's/piholeInterface/PIHOLE_INTERFACE/g' ${setupVars}
  sed -i 's/IPv4_address/IPV4_ADDRESS/g' ${setupVars}
  sed -i 's/IPv4addr/IPV4_ADDRESS/g' ${setupVars}
  sed -i 's/IPv6_address/IPV6_ADDRESS/g' ${setupVars}
  sed -i 's/piholeIPv6/IPV6_ADDRESS/g' ${setupVars}
  sed -i 's/piholeDNS1/PIHOLE_DNS_1/g' ${setupVars}
  sed -i 's/piholeDNS2/PIHOLE_DNS_2/g' ${setupVars}
  sed -i 's/^INSTALL_WEB=/INSTALL_WEB_INTERFACE=/' ${setupVars}
  # Add 'INSTALL_WEB_SERVER', if its not been applied already: https://github.com/pi-hole/pi-hole/pull/2115
  if ! grep -q '^INSTALL_WEB_SERVER=' ${setupVars}; then
    local webserver_installed=false
    if grep -q '^INSTALL_WEB_INTERFACE=true' ${setupVars}; then
      webserver_installed=true
    fi
    echo -e "INSTALL_WEB_SERVER=$webserver_installed" >> ${setupVars}
  fi
}

updatePihole() {
  accountForRefactor
  # Install base files and web interface
  installScripts
  # Install config files
  installConfigs
  # If the user wants to install the dasboard,
  if [[ "${INSTALL_WEB_INTERFACE}" == true ]]; then
    # do so
    installPiholeWeb
  fi
  # Install the cron file
  installCron
  # Install logrotate
  installLogrotate
  # Detect if FTL is installed
  FTLdetect || echo -e "  ${CROSS} FTL Engine not installed."

  #update setupvars.conf with any variables that may or may not have been changed during the install
  finalExports

}


# SELinux
checkSelinux() {
  # If the getenforce command exists,
  if command -v getenforce &> /dev/null; then
    # Store the current mode in a variable
    enforceMode=$(getenforce)
    echo -e "\\n  ${INFO} SELinux mode detected: ${enforceMode}"

    # If it's enforcing,
    if [[ "${enforceMode}" == "Enforcing" ]]; then
      # Explain Pi-hole does not support it yet
      whiptail --defaultno --title "SELinux Enforcing Detected" --yesno "SELinux is being ENFORCED on your system! \\n\\nPi-hole currently does not support SELinux, but you may still continue with the installation.\\n\\nNote: Web Admin will not be fully functional unless you set your policies correctly\\n\\nContinue installing Pi-hole?" ${r} ${c} || \
        { echo -e "\\n  ${COL_LIGHT_RED}SELinux Enforcing detected, exiting installer${COL_NC}"; exit 1; }
      echo -e "  ${INFO} Continuing installation with SELinux Enforcing
  ${INFO} Please refer to official SELinux documentation to create a custom policy"
    fi
  fi
}

# Installation complete message with instructions for the user
displayFinalMessage() {
  # If
  if [[ "${#1}" -gt 0 ]] ; then
    pwstring="$1"
  # else, if the dashboard password in the setup variables exists,
  elif [[ $(grep 'WEBPASSWORD' -c /etc/pihole/setupVars.conf) -gt 0 ]]; then
    # set a variable for evaluation later
    pwstring="unchanged"
  else
    # set a variable for evaluation later
    pwstring="NOT SET"
  fi
   # If the user wants to install the dashboard,
   if [[ "${INSTALL_WEB_INTERFACE}" == true ]]; then
       # Store a message in a variable and display it
       additional="View the web interface at http://pi.hole/admin or http://${IPV4_ADDRESS%/*}/admin

Your Admin Webpage login password is ${pwstring}"
   fi

  # Final completion message to user
  whiptail --msgbox --backtitle "Make it so." --title "Installation Complete!" "Configure your devices to use the Pi-hole as their DNS server using:

IPv4:	${IPV4_ADDRESS%/*}
IPv6:	${IPV6_ADDRESS:-"Not Configured"}

If you set a new IP address, you should restart the Pi.

The install log is in /etc/pihole.

${additional}" ${r} ${c}
}

update_dialogs() {
  # If pihole -r "reconfigure" option was selected,
  if [[ "${reconfigure}" = true ]]; then
    # set some variables that will be used
    opt1a="Repair"
    opt1b="This will retain existing settings"
    strAdd="You will remain on the same version"
  # Othweise,
  else
    # set some variables with different values
    opt1a="Update"
    opt1b="This will retain existing settings."
    strAdd="You will be updated to the latest version."
  fi
  opt2a="Reconfigure"
  opt2b="This will allow you to enter new settings"

  # Display the information to the user
  UpdateCmd=$(whiptail --title "Existing Install Detected!" --menu "\\n\\nWe have detected an existing install.\\n\\nPlease choose from the following options: \\n($strAdd)" ${r} ${c} 2 \
  "${opt1a}"  "${opt1b}" \
  "${opt2a}"  "${opt2b}" 3>&2 2>&1 1>&3) || \
  { echo -e "  ${COL_LIGHT_RED}Cancel was selected, exiting installer${COL_NC}"; exit 1; }

  # Set the variable based on if the user chooses
  case ${UpdateCmd} in
    # repair, or
    ${opt1a})
      echo -e "  ${INFO} ${opt1a} option selected"
      useUpdateVars=true
      ;;
    # reconfigure,
    ${opt2a})
      echo -e "  ${INFO} ${opt2a} option selected"
      useUpdateVars=false
      ;;
    esac
}

clone_or_update_repos() {
  # If the user wants to reconfigure,
  if [[ "${reconfigure}" == true ]]; then
    echo "  ${INFO} Performing reconfiguration, skipping download of local repos"
    # Reset the Core repo
    resetRepo ${PI_HOLE_LOCAL_REPO} || \
      { echo -e "  ${COL_LIGHT_RED}Unable to reset ${PI_HOLE_LOCAL_REPO}, exiting installer${COL_NC}"; \
        exit 1; \
      }
    # If the Web interface was installed,
    if [[ "${INSTALL_WEB_INTERFACE}" == true ]]; then
      # reset it's repo
      resetRepo ${webInterfaceDir} || \
        { echo -e "  ${COL_LIGHT_RED}Unable to reset ${webInterfaceDir}, exiting installer${COL_NC}"; \
          exit 1; \
        }
    fi
  # Otherwise, a repair is happening
  else
    # so get git files for Core
    getGitFiles ${PI_HOLE_LOCAL_REPO} ${piholeGitUrl} || \
      { echo -e "  ${COL_LIGHT_RED}Unable to clone ${piholeGitUrl} into ${PI_HOLE_LOCAL_REPO}, unable to continue${COL_NC}"; \
        exit 1; \
      }
      # If the Web interface was installed,
      if [[ "${INSTALL_WEB_INTERFACE}" == true ]]; then
        # get the Web git files
        getGitFiles ${webInterfaceDir} ${webInterfaceGitUrl} || \
        { echo -e "  ${COL_LIGHT_RED}Unable to clone ${webInterfaceGitUrl} into ${webInterfaceDir}, exiting installer${COL_NC}"; \
          exit 1; \
        }
      fi
  fi
}

# Download FTL binary to random temp directory and install FTL binary
FTLinstall() {
  # Local, named variables
  local binary="${1}"
  local latesttag
  local str="Downloading and Installing FTL"
  echo -ne "  ${INFO} ${str}..."

  # Find the latest version tag for FTL
  latesttag=$(curl -sI https://github.com/pi-hole/FTL/releases/latest | grep "Location" | awk -F '/' '{print $NF}')
  # Tags should always start with v, check for that.
  if [[ ! "${latesttag}" == v* ]]; then
    echo -e "${OVER}  ${CROSS} ${str}"
    echo -e "  ${COL_LIGHT_RED}Error: Unable to get latest release location from GitHub${COL_NC}"
    return 1
  fi

  # Move into the temp ftl directory
  pushd "$(mktemp -d)" > /dev/null || { echo "Unable to make temporary directory for FTL binary download"; return 1; }

  # Always replace pihole-FTL.service
  install -T -m 0755 "${PI_HOLE_LOCAL_REPO}/advanced/pihole-FTL.service" "/etc/init.d/pihole-FTL"

  local ftlBranch
  local url
  local ftlBranch

  if [[ -f "/etc/pihole/ftlbranch" ]];then
    ftlBranch=$(</etc/pihole/ftlbranch)
  else
    ftlBranch="master"
  fi

  # Determine which version of FTL to download
  if [[ "${ftlBranch}" == "master" ]];then
    url="https://github.com/pi-hole/FTL/releases/download/${latesttag%$'\r'}"
  else
    url="https://ftl.pi-hole.net/${ftlBranch}"
  fi

  # If the download worked,
  if curl -sSL --fail "${url}/${binary}" -o "${binary}"; then
    # get sha1 of the binary we just downloaded for verification.
    curl -sSL --fail "${url}/${binary}.sha1" -o "${binary}.sha1"

    # If we downloaded binary file (as opposed to text),
    if sha1sum --status --quiet -c "${binary}".sha1; then
      echo -n "transferred... "
      # Stop FTL
      stop_service pihole-FTL &> /dev/null
      # Install the new version with the correct permissions
      install -T -m 0755 "${binary}" /usr/bin/pihole-FTL
      # Move back into the original directory the user was in
      popd > /dev/null || { echo "Unable to return to original directory after FTL binary download."; return 1; }
      # Install the FTL service
      echo -e "${OVER}  ${TICK} ${str}"
      # If the --resolver flag returns True (exit code 0), then we can safely stop & disable dnsmasq
      if pihole-FTL --resolver > /dev/null; then
        if which dnsmasq > /dev/null; then
          if check_service_active "dnsmasq";then
            echo "  ${INFO} FTL can now resolve DNS Queries without dnsmasq running separately"
            stop_service dnsmasq
            disable_service dnsmasq
          fi
        fi

        #ensure /etc/dnsmasq.conf contains `conf-dir=/etc/dnsmasq.d`
        confdir="conf-dir=/etc/dnsmasq.d"
        conffile="/etc/dnsmasq.conf"
        if ! grep -q "$confdir" "$conffile"; then
            echo "$confdir" >> "$conffile"
        fi
      fi
      return 0
    # Otherise,
    else
      # the download failed, so just go back to the original directory
      popd > /dev/null || { echo "Unable to return to original directory after FTL binary download."; return 1; }
      echo -e "${OVER}  ${CROSS} ${str}"
      echo -e "  ${COL_LIGHT_RED}Error: Download of binary from Github failed${COL_NC}"
      return 1
    fi
  # Otherwise,
  else
    popd > /dev/null || { echo "Unable to return to original directory after FTL binary download."; return 1; }
    echo -e "${OVER}  ${CROSS} ${str}"
    # The URL could not be found
    echo -e "  ${COL_LIGHT_RED}Error: URL not found${COL_NC}"
    return 1
  fi
}

get_binary_name() {
# Local, named variables
  local machine
  # Store architecture in a variable
  machine=$(uname -m)

  local str="Detecting architecture"
  echo -ne "  ${INFO} ${str}..."
  # If the machine is arm or aarch
  if [[ "${machine}" == "arm"* || "${machine}" == *"aarch"* ]]; then
    # ARM
    #
    local rev
    rev=$(uname -m | sed "s/[^0-9]//g;")
    #
    local lib
    lib=$(ldd /bin/ls | grep -E '^\s*/lib' | awk '{ print $1 }')
    #
    if [[ "${lib}" == "/lib/ld-linux-aarch64.so.1" ]]; then
      echo -e "${OVER}  ${TICK} Detected ARM-aarch64 architecture"
      # set the binary to be used
      binary="pihole-FTL-aarch64-linux-gnu"
    #
    elif [[ "${lib}" == "/lib/ld-linux-armhf.so.3" ]]; then
      #
      if [[ "${rev}" -gt 6 ]]; then
        echo -e "${OVER}  ${TICK} Detected ARM-hf architecture (armv7+)"
        # set the binary to be used
        binary="pihole-FTL-arm-linux-gnueabihf"
      # Otherwise,
      else
        echo -e "${OVER}  ${TICK} Detected ARM-hf architecture (armv6 or lower) Using ARM binary"
        # set the binary to be used
        binary="pihole-FTL-arm-linux-gnueabi"
      fi
    else
      echo -e "${OVER}  ${TICK} Detected ARM architecture"
      # set the binary to be used
      binary="pihole-FTL-arm-linux-gnueabi"
    fi
  elif [[ "${machine}" == "ppc" ]]; then
    # PowerPC
    echo -e "${OVER}  ${TICK} Detected PowerPC architecture"
    # set the binary to be used
    binary="pihole-FTL-powerpc-linux-gnu"
  elif [[ "${machine}" == "x86_64" ]]; then
    # 64bit
    echo -e "${OVER}  ${TICK} Detected x86_64 architecture"
    # set the binary to be used
    binary="pihole-FTL-linux-x86_64"
  else
    # Something else - we try to use 32bit executable and warn the user
    if [[ ! "${machine}" == "i686" ]]; then
      echo -e "${OVER}  ${CROSS} ${str}...
      ${COL_LIGHT_RED}Not able to detect architecture (unknown: ${machine}), trying 32bit executable${COL_NC}
      Contact Pi-hole Support if you experience issues (e.g: FTL not running)"
    else
      echo -e "${OVER}  ${TICK} Detected 32bit (i686) architecture"
    fi
    binary="pihole-FTL-linux-x86_32"
  fi
}

FTLcheckUpdate()
{
  get_binary_name

  #In the next section we check to see if FTL is already installed (in case of pihole -r).
  #If the installed version matches the latest version, then check the installed sha1sum of the binary vs the remote sha1sum. If they do not match, then download
  echo -e "  ${INFO} Checking for existing FTL binary..."

  local ftlLoc
  ftlLoc=$(which pihole-FTL 2>/dev/null)

  local ftlBranch

  if [[ -f "/etc/pihole/ftlbranch" ]];then
    ftlBranch=$(</etc/pihole/ftlbranch)
  else
    ftlBranch="master"
  fi

  local remoteSha1
  local localSha1

  if [[ ! "${ftlBranch}" == "master" ]]; then
    if [[ ${ftlLoc} ]]; then
      # We already have a pihole-FTL binary downloaded.
      # Alt branches don't have a tagged version against them, so just confirm the checksum of the local vs remote to decide whether we download or not
      remoteSha1=$(curl -sSL --fail "https://ftl.pi-hole.net/${ftlBranch}/${binary}.sha1" | cut -d ' ' -f 1)
      localSha1=$(sha1sum "$(which pihole-FTL)" | cut -d ' ' -f 1)

      if [[ "${remoteSha1}" != "${localSha1}" ]]; then
        echo -e "  ${INFO} Checksums do not match, downloading from ftl.pi-hole.net."
        return 0
      else
        echo -e "  ${INFO} Checksum of installed binary matches remote. No need to download!"
        return 1
      fi
    else
      return 0
    fi
  else
    if [[ ${ftlLoc} ]]; then
      local FTLversion
      FTLversion=$(/usr/bin/pihole-FTL tag)
      local FTLlatesttag
      FTLlatesttag=$(curl -sI https://github.com/pi-hole/FTL/releases/latest | grep 'Location' | awk -F '/' '{print $NF}' | tr -d '\r\n')

      if [[ "${FTLversion}" != "${FTLlatesttag}" ]]; then
        return 0
      else
        echo -e "  ${INFO} Latest FTL Binary already installed (${FTLlatesttag}). Confirming Checksum..."

        remoteSha1=$(curl -sSL --fail "https://github.com/pi-hole/FTL/releases/download/${FTLversion%$'\r'}/${binary}.sha1" | cut -d ' ' -f 1)
        localSha1=$(sha1sum "$(which pihole-FTL)" | cut -d ' ' -f 1)

        if [[ "${remoteSha1}" != "${localSha1}" ]]; then
          echo -e "  ${INFO} Corruption detected..."
          return 0
        else
          echo -e "  ${INFO} Checksum correct. No need to download!"
          return 1
        fi
      fi
    else
      return 0
    fi
  fi
}

# Detect suitable FTL binary platform
FTLdetect() {
  echo ""
  echo -e "  ${INFO} FTL Checks..."

  if FTLcheckUpdate ; then
    FTLinstall "${binary}" || return 1
  fi

  echo ""
}

make_temporary_log() {
  # Create a random temporary file for the log
  TEMPLOG=$(mktemp /tmp/pihole_temp.XXXXXX)
  # Open handle 3 for templog
  # https://stackoverflow.com/questions/18460186/writing-outputs-to-log-file-and-console
  exec 3>"$TEMPLOG"
  # Delete templog, but allow for addressing via file handle
  # This lets us write to the log without having a temporary file on the drive, which
  # is meant to be a security measure so there is not a lingering file on the drive during the install process
  rm "$TEMPLOG"
}

copy_to_install_log() {
  # Copy the contents of file descriptor 3 into the install log
  # Since we use color codes such as '\e[1;33m', they should be removed
  sed 's/\[[0-9;]\{1,5\}m//g' < /proc/$$/fd/3 > "${installLogLoc}"
}

main() {
  ######## FIRST CHECK ########
  # Must be root to install
  local str="Root user check"
  echo ""

  # If the user's id is zero,
  if [[ "${EUID}" -eq 0 ]]; then
    # they are root and all is good
    echo -e "  ${TICK} ${str}"
    # Show the Pi-hole logo so people know it's genuine since the logo and name are trademarked
    show_ascii_berry
    make_temporary_log
  # Otherwise,
  else
    # They do not have enough privileges, so let the user know
    echo -e "  ${CROSS} ${str}
      ${COL_LIGHT_RED}Script called with non-root privileges${COL_NC}
      The Pi-hole requires elevated privileges to install and run
      Please check the installer for any concerns regarding this requirement
      Make sure to download this script from a trusted source\\n"
    echo -ne "  ${INFO} Sudo utility check"

    # If the sudo command exists,
    if command -v sudo &> /dev/null; then
      echo -e "${OVER}  ${TICK} Sudo utility check"
      # Download the install script and run it with admin rights
      exec curl -sSL https://raw.githubusercontent.com/pi-hole/pi-hole/master/automated%20install/basic-install.sh | sudo bash "$@"
      exit $?
    # Otherwise,
    else
      # Let them know they need to run it as root
      echo -e "${OVER}  ${CROSS} Sudo utility check
      Sudo is needed for the Web Interface to run pihole commands\\n
  ${COL_LIGHT_RED}Please re-run this installer as root${COL_NC}"
      exit 1
    fi
  fi

  # Check for supported distribution
  distro_check

  # If the setup variable file exists,
  if [[ -f "${setupVars}" ]]; then
    # if it's running unattended,
    if [[ "${runUnattended}" == true ]]; then
      echo -e "  ${INFO} Performing unattended setup, no whiptail dialogs will be displayed"
      # Use the setup variables
      useUpdateVars=true
    # Otherwise,
    else
      # show the available options (repair/reconfigure)
      update_dialogs
    fi
  fi

  # Start the installer
  # Verify there is enough disk space for the install
  if [[ "${skipSpaceCheck}" == true ]]; then
    echo -e "  ${INFO} Skipping free disk space verification"
  else
    verifyFreeDiskSpace
  fi

  # Update package cache
  update_package_cache || exit 1

  # Notify user of package availability
  notify_package_updates_available

  # Install packages used by this installation script
  install_dependent_packages INSTALLER_DEPS[@]

   # Check if SELinux is Enforcing
  checkSelinux

  if [[ "${useUpdateVars}" == false ]]; then
    # Display welcome dialogs
    welcomeDialogs
    # Create directory for Pi-hole storage
    mkdir -p /etc/pihole/

<<<<<<< HEAD
    stop_service dnsmasq
    if [[ "${INSTALL_WEB_SERVER}" == true ]]; then
=======
    #Do we need to stop pihole-FTL or dnsmasq(if coming from an old install)?
    if [[ $(which pihole-FTL 2>/dev/null) ]]; then
      if pihole-FTL --resolver > /dev/null; then
        stop_service pihole-FTL
      else
        stop_service dnsmasq
      fi
    else
      if [[ $(which dnsmasq 2>/dev/null) ]]; then
        stop_service dnsmasq
      fi
    fi

    if [[ "${INSTALL_WEB}" == true ]]; then
>>>>>>> 0833d0d8
      stop_service lighttpd
    fi
    # Determine available interfaces
    get_available_interfaces
    # Find interfaces and let the user choose one
    chooseInterface
    # Decide what upstream DNS Servers to use
    setDNS
    # Let the user decide if they want to block ads over IPv4 and/or IPv6
    use4andor6
    # Let the user decide if they want the web interface to be installed automatically
    setAdminFlag
    # Let the user decide if they want query logging enabled...
    setLogging
    # Clone/Update the repos
    clone_or_update_repos

    # Install the Core dependencies
    local dep_install_list=("${PIHOLE_DEPS[@]}")
    if [[ "${INSTALL_WEB_SERVER}" == true ]]; then
      # Install the Web dependencies
      dep_install_list+=("${PIHOLE_WEB_DEPS[@]}")
    fi

    install_dependent_packages dep_install_list[@]
    unset dep_install_list

    # On some systems, lighttpd is not enabled on first install. We need to enable it here if the user
    # has chosen to install the web interface, else the `LIGHTTPD_ENABLED` check will fail
    if [[ "${INSTALL_WEB_SERVER}" == true ]]; then
      enable_service lighttpd
    fi

    if [[ -x "$(command -v systemctl)" ]]; then
      # Value will either be 1, if true, or 0
      LIGHTTPD_ENABLED=$(systemctl is-enabled lighttpd | grep -c 'enabled' || true)
    else
      # Value will either be 1, if true, or 0
      LIGHTTPD_ENABLED=$(service lighttpd status | awk '/Loaded:/ {print $0}' | grep -c 'enabled' || true)
    fi

    # Install and log everything to a file
    installPihole | tee -a /proc/$$/fd/3
  else
    # Source ${setupVars} to use predefined user variables in the functions
    source ${setupVars}

    # Clone/Update the repos
    clone_or_update_repos

    # Install the Core dependencies
    local dep_install_list=("${PIHOLE_DEPS[@]}")
    if [[ "${INSTALL_WEB_SERVER}" == true ]]; then
      # Install the Web dependencies
      dep_install_list+=("${PIHOLE_WEB_DEPS[@]}")
    fi

    install_dependent_packages dep_install_list[@]
    unset dep_install_list

    if [[ -x "$(command -v systemctl)" ]]; then
      # Value will either be 1, if true, or 0
      LIGHTTPD_ENABLED=$(systemctl is-enabled lighttpd | grep -c 'enabled' || true)
    else
      # Value will either be 1, if true, or 0
      LIGHTTPD_ENABLED=$(service lighttpd status | awk '/Loaded:/ {print $0}' | grep -c 'enabled' || true)
    fi
    updatePihole | tee -a /proc/$$/fd/3
  fi

  # Copy the temp log file into final log location for storage
  copy_to_install_log

  if [[ "${INSTALL_WEB_INTERFACE}" == true ]]; then
    # Add password to web UI if there is none
    pw=""
    # If no password is set,
    if [[ $(grep 'WEBPASSWORD' -c /etc/pihole/setupVars.conf) == 0 ]] ; then
        # generate a random password
        pw=$(tr -dc _A-Z-a-z-0-9 < /dev/urandom | head -c 8)
        # shellcheck disable=SC1091
        . /opt/pihole/webpage.sh
        echo "WEBPASSWORD=$(HashPassword ${pw})" >> ${setupVars}
    fi
  fi

  echo -e "  ${INFO} Restarting services..."
  # Start services
  # Only start and enable dnsmasq if FTL does not have the --resolver switch
  if ! pihole-FTL --resolver > /dev/null; then
    start_service dnsmasq
    enable_service dnsmasq
  fi

  # If the Web server was installed,
  if [[ "${INSTALL_WEB_SERVER}" == true ]]; then

    if [[ "${LIGHTTPD_ENABLED}" == "1" ]]; then
      start_service lighttpd
      enable_service lighttpd
    else
      echo -e "  ${INFO} Lighttpd is disabled, skipping service restart"
    fi
  fi

  # Enable FTL
  start_service pihole-FTL
  enable_service pihole-FTL

  # Download and compile the aggregated block list
  runGravity

  # Force an update of the updatechecker
  . /opt/pihole/updatecheck.sh
  . /opt/pihole/updatecheck.sh x remote

  #
  if [[ "${useUpdateVars}" == false ]]; then
      displayFinalMessage "${pw}"
  fi

  # If the Web interface was installed,
  if [[ "${INSTALL_WEB_INTERFACE}" == true ]]; then
    # If there is a password,
    if (( ${#pw} > 0 )) ; then
      # display the password
      echo -e "  ${INFO} Web Interface password: ${COL_LIGHT_GREEN}${pw}${COL_NC}
      This can be changed using 'pihole -a -p'\\n"
    fi
  fi

  #
  if [[ "${useUpdateVars}" == false ]]; then
    # If the Web interface was installed,
    if [[ "${INSTALL_WEB_INTERFACE}" == true ]]; then
      echo -e "  View the web interface at http://pi.hole/admin or http://${IPV4_ADDRESS%/*}/admin"
      echo ""
    fi
    # Explain to the user how to use Pi-hole as their DNS server
    echo "  You may now configure your devices to use the Pi-hole as their DNS server"
    [[ -n "${IPV4_ADDRESS%/*}" ]] && echo -e "  ${INFO} Pi-hole DNS (IPv4): ${IPV4_ADDRESS%/*}"
    [[ -n "${IPV6_ADDRESS}" ]] && echo -e "  ${INFO} Pi-hole DNS (IPv6): ${IPV6_ADDRESS}"
    echo -e "  If you set a new IP address, please restart the server running the Pi-hole"
    #
    INSTALL_TYPE="Installation"
  else
    #
    INSTALL_TYPE="Update"
  fi

  # Display where the log file is
  echo -e "\\n  ${INFO} The install log is located at: ${installLogLoc}
  ${COL_LIGHT_GREEN}${INSTALL_TYPE} Complete! ${COL_NC}"

  if [[ "${INSTALL_TYPE}" == "Update" ]]; then
    echo ""
    /usr/local/bin/pihole version --current
  fi
}

#
if [[ "${PH_TEST}" != true ]] ; then
  main "$@"
fi<|MERGE_RESOLUTION|>--- conflicted
+++ resolved
@@ -2114,10 +2114,6 @@
     # Create directory for Pi-hole storage
     mkdir -p /etc/pihole/
 
-<<<<<<< HEAD
-    stop_service dnsmasq
-    if [[ "${INSTALL_WEB_SERVER}" == true ]]; then
-=======
     #Do we need to stop pihole-FTL or dnsmasq(if coming from an old install)?
     if [[ $(which pihole-FTL 2>/dev/null) ]]; then
       if pihole-FTL --resolver > /dev/null; then
@@ -2131,8 +2127,7 @@
       fi
     fi
 
-    if [[ "${INSTALL_WEB}" == true ]]; then
->>>>>>> 0833d0d8
+    if [[ "${INSTALL_WEB_SERVER}" == true ]]; then
       stop_service lighttpd
     fi
     # Determine available interfaces
