--- conflicted
+++ resolved
@@ -97,14 +97,7 @@
   LIGHTTPD_CFG="lighttpd.conf.debian"
   DNSMASQ_USER="dnsmasq"
 
-<<<<<<< HEAD
-elif [ $(command -v rpm) ]; then
-=======
-  package_check_install() {
-    dpkg-query -W -f='${Status}' "${1}" 2>/dev/null | grep -c "ok installed" || ${PKG_INSTALL} "${1}"
-  }
 elif command -v rpm &> /dev/null; then
->>>>>>> 73741f15
   # Fedora Family
   if command -v dnf &> /dev/null; then
     PKG_MANAGER="dnf"
@@ -126,6 +119,7 @@
     LIGHTTPD_GROUP="lighttpd"
     LIGHTTPD_CFG="lighttpd.conf.fedora"
     DNSMASQ_USER="nobody"
+
 else
   echo "OS distribution not supported"
   exit
