#!/usr/bin/env bash
# shellcheck disable=SC1090

# Pi-hole: A black hole for Internet advertisements
# (c) 2017-2018 Pi-hole, LLC (https://pi-hole.net)
# Network-wide ad blocking via your own hardware.
#
# Installs and Updates Pi-hole
#
# This file is copyright under the latest version of the EUPL.
# Please see LICENSE file for your rights under this license.

# pi-hole.net/donate
#
# Install with this command (from your Linux machine):
#
# curl -sSL https://install.pi-hole.net | bash

# -e option instructs bash to immediately exit if any command [1] has a non-zero exit status
# We do not want users to end up with a partially working install, so we exit the script
# instead of continuing the installation with something broken
set -e

######## VARIABLES #########
# For better maintainability, we store as much information that can change in variables
# This allows us to make a change in one place that can propagate to all instances of the variable
# These variables should all be GLOBAL variables, written in CAPS
# Local variables will be in lowercase and will exist only within functions
# It's still a work in progress, so you may see some variance in this guideline until it is complete

# List of supported DNS servers
DNS_SERVERS=$(cat << EOM
Google (ECS);8.8.8.8;8.8.4.4;2001:4860:4860:0:0:0:0:8888;2001:4860:4860:0:0:0:0:8844
OpenDNS (ECS);208.67.222.222;208.67.220.220;2620:0:ccc::2;2620:0:ccd::2
Level3;4.2.2.1;4.2.2.2;;
Comodo;8.26.56.26;8.20.247.20;;
DNS.WATCH;84.200.69.80;84.200.70.40;2001:1608:10:25:0:0:1c04:b12f;2001:1608:10:25:0:0:9249:d69b
Quad9 (filtered, DNSSEC);9.9.9.9;149.112.112.112;2620:fe::fe;2620:fe::9
Quad9 (unfiltered, no DNSSEC);9.9.9.10;149.112.112.10;2620:fe::10;2620:fe::fe:10
Quad9 (filtered + ECS);9.9.9.11;149.112.112.11;2620:fe::11;
Cloudflare;1.1.1.1;1.0.0.1;2606:4700:4700::1111;2606:4700:4700::1001
EOM
)

# Location for final installation log storage
installLogLoc=/etc/pihole/install.log
# This is an important file as it contains information specific to the machine it's being installed on
setupVars=/etc/pihole/setupVars.conf
# Pi-hole uses lighttpd as a Web server, and this is the config file for it
# shellcheck disable=SC2034
lighttpdConfig=/etc/lighttpd/lighttpd.conf
# This is a file used for the colorized output
coltable=/opt/pihole/COL_TABLE

# We store several other directories and
webInterfaceGitUrl="https://github.com/pi-hole/AdminLTE.git"
webInterfaceDir="/var/www/html/admin"
piholeGitUrl="https://github.com/pi-hole/pi-hole.git"
PI_HOLE_LOCAL_REPO="/etc/.pihole"
# These are the names of pi-holes files, stored in an array
PI_HOLE_FILES=(chronometer list piholeDebug piholeLogFlush setupLCD update version gravity uninstall webpage)
# This directory is where the Pi-hole scripts will be installed
PI_HOLE_INSTALL_DIR="/opt/pihole"
PI_HOLE_CONFIG_DIR="/etc/pihole"
useUpdateVars=false

adlistFile="/etc/pihole/adlists.list"
regexFile="/etc/pihole/regex.list"
# Pi-hole needs an IP address; to begin, these variables are empty since we don't know what the IP is until
# this script can run
IPV4_ADDRESS=""
IPV6_ADDRESS=""
# By default, query logging is enabled and the dashboard is set to be installed
QUERY_LOGGING=true
INSTALL_WEB_INTERFACE=true
PRIVACY_LEVEL=0

if [ -z "${USER}" ]; then
  USER="$(id -un)"
fi


# Find the rows and columns will default to 80x24 if it can not be detected
screen_size=$(stty size || printf '%d %d' 24 80)
# Set rows variable to contain first number
printf -v rows '%d' "${screen_size%% *}"
# Set columns variable to contain second number
printf -v columns '%d' "${screen_size##* }"

# Divide by two so the dialogs take up half of the screen, which looks nice.
r=$(( rows / 2 ))
c=$(( columns / 2 ))
# Unless the screen is tiny
r=$(( r < 20 ? 20 : r ))
c=$(( c < 70 ? 70 : c ))

######## Undocumented Flags. Shhh ########
# These are undocumented flags; some of which we can use when repairing an installation
# The runUnattended flag is one example of this
skipSpaceCheck=false
reconfigure=false
runUnattended=false
INSTALL_WEB_SERVER=true
# Check arguments for the undocumented flags
for var in "$@"; do
    case "$var" in
        "--reconfigure" ) reconfigure=true;;
        "--i_do_not_follow_recommendations" ) skipSpaceCheck=true;;
        "--unattended" ) runUnattended=true;;
        "--disable-install-webserver" ) INSTALL_WEB_SERVER=false;;
    esac
done

# If the color table file exists,
if [[ -f "${coltable}" ]]; then
    # source it
    source ${coltable}
# Otherwise,
else
    # Set these values so the installer can still run in color
    COL_NC='\e[0m' # No Color
    COL_LIGHT_GREEN='\e[1;32m'
    COL_LIGHT_RED='\e[1;31m'
    TICK="[${COL_LIGHT_GREEN}✓${COL_NC}]"
    CROSS="[${COL_LIGHT_RED}✗${COL_NC}]"
    INFO="[i]"
    # shellcheck disable=SC2034
    DONE="${COL_LIGHT_GREEN} done!${COL_NC}"
    OVER="\\r\\033[K"
fi

# Define global binary variable
binary="tbd"

# A simple function that just echoes out our logo in ASCII format
# This lets users know that it is a Pi-hole, LLC product
show_ascii_berry() {
  echo -e "
        ${COL_LIGHT_GREEN}.;;,.
        .ccccc:,.
         :cccclll:.      ..,,
          :ccccclll.   ;ooodc
           'ccll:;ll .oooodc
             .;cll.;;looo:.
                 ${COL_LIGHT_RED}.. ','.
                .',,,,,,'.
              .',,,,,,,,,,.
            .',,,,,,,,,,,,....
          ....''',,,,,,,'.......
        .........  ....  .........
        ..........      ..........
        ..........      ..........
        .........  ....  .........
          ........,,,,,,,'......
            ....',,,,,,,,,,,,.
               .',,,,,,,,,'.
                .',,,,,,'.
                  ..'''.${COL_NC}
"
}

is_command() {
    # Checks for existence of string passed in as only function argument.
    # Exit value of 0 when exists, 1 if not exists. Value is the result
    # of the `command` shell built-in call.
    local check_command="$1"

    command -v "${check_command}" >/dev/null 2>&1
}

# Compatibility
distro_check() {
# If apt-get is installed, then we know it's part of the Debian family
if is_command apt-get ; then
    # Set some global variables here
    # We don't set them earlier since the family might be Red Hat, so these values would be different
    PKG_MANAGER="apt-get"
    # A variable to store the command used to update the package cache
    UPDATE_PKG_CACHE="${PKG_MANAGER} update"
    # An array for something...
    PKG_INSTALL=(${PKG_MANAGER} --yes --no-install-recommends install)
    # grep -c will return 1 retVal on 0 matches, block this throwing the set -e with an OR TRUE
    PKG_COUNT="${PKG_MANAGER} -s -o Debug::NoLocking=true upgrade | grep -c ^Inst || true"
    # Some distros vary slightly so these fixes for dependencies may apply
    # on Ubuntu 18.04.1 LTS we need to add the universe repository to gain access to dialog and dhcpcd5
    APT_SOURCES="/etc/apt/sources.list"
    if awk 'BEGIN{a=1;b=0}/bionic main/{a=0}/bionic.*universe/{b=1}END{exit a + b}' ${APT_SOURCES}; then
        if ! whiptail --defaultno --title "Dependencies Require Update to Allowed Repositories" --yesno "Would you like to enable 'universe' repository?\\n\\nThis repository is required by the following packages:\\n\\n- dhcpcd5\\n- dialog" ${r} ${c}; then
            printf "  %b Aborting installation: dependencies could not be installed.\\n" "${CROSS}"
            exit # exit the installer
        else
            printf "  %b Enabling universe package repository for Ubuntu Bionic\\n" "${INFO}"
            cp ${APT_SOURCES} ${APT_SOURCES}.backup # Backup current repo list
            printf "  %b Backed up current configuration to %s\\n" "${TICK}" "${APT_SOURCES}.backup"
            add-apt-repository universe
            printf "  %b Enabled %s\\n" "${TICK}" "'universe' repository"
        fi
    fi
    # Debian 7 doesn't have iproute2 so if the dry run install is successful,
    if ${PKG_MANAGER} install --dry-run iproute2 > /dev/null 2>&1; then
        # we can install it
        iproute_pkg="iproute2"
    # Otherwise,
    else
        # use iproute
        iproute_pkg="iproute"
    fi
    # Check for and determine version number (major and minor) of current php install
    if is_command php ; then
        printf "  %b Existing PHP installation detected : PHP version %s\\n" "${INFO}" "$(php <<< "<?php echo PHP_VERSION ?>")"
        printf -v phpInsMajor "%d" "$(php <<< "<?php echo PHP_MAJOR_VERSION ?>")"
        printf -v phpInsMinor "%d" "$(php <<< "<?php echo PHP_MINOR_VERSION ?>")"
        # Is installed php version 7.0 or greater
        if [ "${phpInsMajor}" -ge 7 ]; then
            phpInsNewer=true
        fi
    fi
    # Check if installed php is v 7.0, or newer to determine packages to install
    if [[ "$phpInsNewer" != true ]]; then
        # Prefer the php metapackage if it's there
        if ${PKG_MANAGER} install --dry-run php > /dev/null 2>&1; then
            phpVer="php"
        # fall back on the php5 packages
        else
            phpVer="php5"
        fi
    else
        # Newer php is installed, its common, cgi & sqlite counterparts are deps
        phpVer="php$phpInsMajor.$phpInsMinor"
    fi
    # We also need the correct version for `php-sqlite` (which differs across distros)
    if ${PKG_MANAGER} install --dry-run ${phpVer}-sqlite3 > /dev/null 2>&1; then
        phpSqlite="sqlite3"
    else
        phpSqlite="sqlite"
    fi
    # Since our install script is so large, we need several other programs to successfully get a machine provisioned
    # These programs are stored in an array so they can be looped through later
    INSTALLER_DEPS=(apt-utils dialog debconf dhcpcd5 git ${iproute_pkg} whiptail)
    # Pi-hole itself has several dependencies that also need to be installed
    PIHOLE_DEPS=(cron curl dnsutils iputils-ping lsof netcat psmisc sudo unzip wget idn2 sqlite3 libcap2-bin dns-root-data resolvconf libcap2)
    # The Web dashboard has some that also need to be installed
    # It's useful to separate the two since our repos are also setup as "Core" code and "Web" code
    PIHOLE_WEB_DEPS=(lighttpd ${phpVer}-common ${phpVer}-cgi ${phpVer}-${phpSqlite})
    # The Web server user,
    LIGHTTPD_USER="www-data"
    # group,
    LIGHTTPD_GROUP="www-data"
    # and config file
    LIGHTTPD_CFG="lighttpd.conf.debian"

    # A function to check...
    test_dpkg_lock() {
        # An iterator used for counting loop iterations
        i=0
        # fuser is a program to show which processes use the named files, sockets, or filesystems
        # So while the command is true
        while fuser /var/lib/dpkg/lock >/dev/null 2>&1 ; do
            # Wait half a second
            sleep 0.5
            # and increase the iterator
            ((i=i+1))
        done
        # Always return success, since we only return if there is no
        # lock (anymore)
        return 0
    }

# If apt-get is not found, check for rpm to see if it's a Red Hat family OS
elif is_command rpm ; then
    # Then check if dnf or yum is the package manager
    if is_command dnf ; then
        PKG_MANAGER="dnf"
    else
        PKG_MANAGER="yum"
    fi

    # Fedora and family update cache on every PKG_INSTALL call, no need for a separate update.
    UPDATE_PKG_CACHE=":"
    PKG_INSTALL=(${PKG_MANAGER} install -y)
    PKG_COUNT="${PKG_MANAGER} check-update | egrep '(.i686|.x86|.noarch|.arm|.src)' | wc -l"
    INSTALLER_DEPS=(dialog git iproute newt procps-ng which)
    PIHOLE_DEPS=(bind-utils cronie curl findutils nmap-ncat sudo unzip wget libidn2 psmisc sqlite libcap)
    PIHOLE_WEB_DEPS=(lighttpd lighttpd-fastcgi php-common php-cli php-pdo)
    LIGHTTPD_USER="lighttpd"
    LIGHTTPD_GROUP="lighttpd"
    LIGHTTPD_CFG="lighttpd.conf.fedora"
    # If the host OS is Fedora,
    if grep -qiE 'fedora|fedberry' /etc/redhat-release; then
        # all required packages should be available by default with the latest fedora release
        # ensure 'php-json' is installed on Fedora (installed as dependency on CentOS7 + Remi repository)
        PIHOLE_WEB_DEPS+=('php-json')
    # or if host OS is CentOS,
    elif grep -qiE 'centos|scientific' /etc/redhat-release; then
        # Pi-Hole currently supports CentOS 7+ with PHP7+
        SUPPORTED_CENTOS_VERSION=7
        SUPPORTED_CENTOS_PHP_VERSION=7
        # Check current CentOS major release version
        CURRENT_CENTOS_VERSION=$(grep -oP '(?<= )[0-9]+(?=\.)' /etc/redhat-release)
        # Check if CentOS version is supported
        if [[ $CURRENT_CENTOS_VERSION -lt $SUPPORTED_CENTOS_VERSION ]]; then
            printf "  %b CentOS %s is not supported.\\n" "${CROSS}" "${CURRENT_CENTOS_VERSION}"
            printf "      Please update to CentOS release %s or later.\\n" "${SUPPORTED_CENTOS_VERSION}"
            # exit the installer
            exit
        fi
        # on CentOS we need to add the EPEL repository to gain access to Fedora packages
        EPEL_PKG="epel-release"
        rpm -q ${EPEL_PKG} &> /dev/null || rc=$?
        if [[ $rc -ne 0 ]]; then
            printf "  %b Enabling EPEL package repository (https://fedoraproject.org/wiki/EPEL)\\n" "${INFO}"
            "${PKG_INSTALL[@]}" ${EPEL_PKG} &> /dev/null
            printf "  %b Installed %s\\n" "${TICK}" "${EPEL_PKG}"
        fi

        # The default php on CentOS 7.x is 5.4 which is EOL
        # Check if the version of PHP available via installed repositories is >= to PHP 7
        AVAILABLE_PHP_VERSION=$(${PKG_MANAGER} info php | grep -i version | grep -o '[0-9]\+' | head -1)
        if [[ $AVAILABLE_PHP_VERSION -ge $SUPPORTED_CENTOS_PHP_VERSION ]]; then
            # Since PHP 7 is available by default, install via default PHP package names
            : # do nothing as PHP is current
        else
            REMI_PKG="remi-release"
            REMI_REPO="remi-php72"
            rpm -q ${REMI_PKG} &> /dev/null || rc=$?
        if [[ $rc -ne 0 ]]; then
            # The PHP version available via default repositories is older than version 7
            if ! whiptail --defaultno --title "PHP 7 Update (recommended)" --yesno "PHP 7.x is recommended for both security and language features.\\nWould you like to install PHP7 via Remi's RPM repository?\\n\\nSee: https://rpms.remirepo.net for more information" ${r} ${c}; then
                # User decided to NOT update PHP from REMI, attempt to install the default available PHP version
                printf "  %b User opt-out of PHP 7 upgrade on CentOS. Deprecated PHP may be in use.\\n" "${INFO}"
                : # continue with unsupported php version
            else
                printf "  %b Enabling Remi's RPM repository (https://rpms.remirepo.net)\\n" "${INFO}"
                "${PKG_INSTALL[@]}" "https://rpms.remirepo.net/enterprise/${REMI_PKG}-$(rpm -E '%{rhel}').rpm" &> /dev/null
                # enable the PHP 7 repository via yum-config-manager (provided by yum-utils)
                "${PKG_INSTALL[@]}" "yum-utils" &> /dev/null
                yum-config-manager --enable ${REMI_REPO} &> /dev/null
                printf "  %b Remi's RPM repository has been enabled for PHP7\\n" "${TICK}"
                # trigger an install/update of PHP to ensure previous version of PHP is updated from REMI
                if "${PKG_INSTALL[@]}" "php-cli" &> /dev/null; then
                    printf "  %b PHP7 installed/updated via Remi's RPM repository\\n" "${TICK}"
                else
                    printf "  %b There was a problem updating to PHP7 via Remi's RPM repository\\n" "${CROSS}"
                    exit 1
                fi
            fi
        fi
    fi
    else
        # Warn user of unsupported version of Fedora or CentOS
        if ! whiptail --defaultno --title "Unsupported RPM based distribution" --yesno "Would you like to continue installation on an unsupported RPM based distribution?\\n\\nPlease ensure the following packages have been installed manually:\\n\\n- lighttpd\\n- lighttpd-fastcgi\\n- PHP version 7+" ${r} ${c}; then
            printf "  %b Aborting installation due to unsupported RPM based distribution\\n" "${CROSS}"
            exit # exit the installer
        else
            printf "  %b Continuing installation with unsupported RPM based distribution\\n" "${INFO}"
        fi
    fi

# If neither apt-get or yum/dnf package managers were found
else
    # it's not an OS we can support,
    printf "  %b OS distribution not supported\\n" "${CROSS}"
    # so exit the installer
    exit
fi
}

# A function for checking if a directory is a git repository
is_repo() {
    # Use a named, local variable instead of the vague $1, which is the first argument passed to this function
    # These local variables should always be lowercase
    local directory="${1}"
    # A local variable for the current directory
    local curdir
    # A variable to store the return code
    local rc
    # Assign the current directory variable by using pwd
    curdir="${PWD}"
    # If the first argument passed to this function is a directory,
    if [[ -d "${directory}" ]]; then
        # move into the directory
        cd "${directory}"
        # Use git to check if the directory is a repo
        # git -C is not used here to support git versions older than 1.8.4
        git status --short &> /dev/null || rc=$?
    # If the command was not successful,
    else
        # Set a non-zero return code if directory does not exist
        rc=1
    fi
    # Move back into the directory the user started in
    cd "${curdir}"
    # Return the code; if one is not set, return 0
    return "${rc:-0}"
}

# A function to clone a repo
make_repo() {
    # Set named variables for better readability
    local directory="${1}"
    local remoteRepo="${2}"
    # The message to display when this function is running
    str="Clone ${remoteRepo} into ${directory}"
    # Display the message and use the color table to preface the message with an "info" indicator
    printf "  %b %s..." "${INFO}" "${str}"
    # If the directory exists,
    if [[ -d "${directory}" ]]; then
        # delete everything in it so git can clone into it
        rm -rf "${directory}"
    fi
    # Clone the repo and return the return code from this command
    git clone -q --depth 1 "${remoteRepo}" "${directory}" &> /dev/null || return $?
    # Show a colored message showing it's status
    printf "%b  %b %s\\n" "${OVER}" "${TICK}" "${str}"
    # Always return 0? Not sure this is correct
    return 0
}

# We need to make sure the repos are up-to-date so we can effectively install Clean out the directory if it exists for git to clone into
update_repo() {
    # Use named, local variables
    # As you can see, these are the same variable names used in the last function,
    # but since they are local, their scope does not go beyond this function
    # This helps prevent the wrong value from being assigned if you were to set the variable as a GLOBAL one
    local directory="${1}"
    local curdir

    # A variable to store the message we want to display;
    # Again, it's useful to store these in variables in case we need to reuse or change the message;
    # we only need to make one change here
    local str="Update repo in ${1}"

    # Make sure we know what directory we are in so we can move back into it
    curdir="${PWD}"
    # Move into the directory that was passed as an argument
    cd "${directory}" &> /dev/null || return 1
    # Let the user know what's happening
    printf "  %b %s..." "${INFO}" "${str}"
    # Stash any local commits as they conflict with our working code
    git stash --all --quiet &> /dev/null || true # Okay for stash failure
    git clean --quiet --force -d || true # Okay for already clean directory
    # Pull the latest commits
    git pull --quiet &> /dev/null || return $?
    # Show a completion message
    printf "%b  %b %s\\n" "${OVER}" "${TICK}" "${str}"
    # Move back into the original directory
    cd "${curdir}" &> /dev/null || return 1
    return 0
}

# A function that combines the functions previously made
getGitFiles() {
    # Setup named variables for the git repos
    # We need the directory
    local directory="${1}"
    # as well as the repo URL
    local remoteRepo="${2}"
    # A local variable containing the message to be displayed
    local str="Check for existing repository in ${1}"
    # Show the message
    printf "  %b %s..." "${INFO}" "${str}"
    # Check if the directory is a repository
    if is_repo "${directory}"; then
        # Show that we're checking it
        printf "%b  %b %s\\n" "${OVER}" "${TICK}" "${str}"
        # Update the repo, returning an error message on failure
        update_repo "${directory}" || { printf "\\n  %b: Could not update local repository. Contact support.%b\\n" "${COL_LIGHT_RED}" "${COL_NC}"; exit 1; }
    # If it's not a .git repo,
    else
        # Show an error
        printf "%b  %b %s\\n" "${OVER}" "${CROSS}" "${str}"
        # Attempt to make the repository, showing an error on failure
        make_repo "${directory}" "${remoteRepo}" || { printf "\\n  %bError: Could not update local repository. Contact support.%b\\n" "${COL_LIGHT_RED}" "${COL_NC}"; exit 1; }
    fi
    # echo a blank line
    echo ""
    # and return success?
    return 0
}

# Reset a repo to get rid of any local changed
resetRepo() {
    # Use named variables for arguments
    local directory="${1}"
    # Move into the directory
    cd "${directory}" &> /dev/null || return 1
    # Store the message in a variable
    str="Resetting repository within ${1}..."
    # Show the message
    printf "  %b %s..." "${INFO}" "${str}"
    # Use git to remove the local changes
    git reset --hard &> /dev/null || return $?
    # And show the status
    printf "%b  %b %s\\n" "${OVER}" "${TICK}" "${str}"
    # Returning success anyway?
    return 0
}

find_IPv4_information() {
    # Detects IPv4 address used for communication to WAN addresses.
    # Accepts no arguments, returns no values.

    # Named, local variables
    local route
    local IPv4bare

    # Find IP used to route to outside world by checking the the route to Google's public DNS server
    route=$(ip route get 8.8.8.8)

    # Get just the interface IPv4 address
    # shellcheck disable=SC2059,SC2086
    # disabled as we intentionally want to split on whitespace and have printf populate
    # the variable with just the first field.
    printf -v IPv4bare "$(printf ${route#*src })"
    # Get the default gateway IPv4 address (the way to reach the Internet)
    # shellcheck disable=SC2059,SC2086
    printf -v IPv4gw "$(printf ${route#*via })"

    if ! valid_ip "${IPv4bare}" ; then
        IPv4bare="127.0.0.1"
    fi

    # Append the CIDR notation to the IP address, if valid_ip fails this should return 127.0.0.1/8
    IPV4_ADDRESS=$(ip -oneline -family inet address show | grep "${IPv4bare}" |  awk '{print $4}' | awk 'END {print}')
}

# Get available interfaces that are UP
get_available_interfaces() {
    # There may be more than one so it's all stored in a variable
    availableInterfaces=$(ip --oneline link show up | grep -v "lo" | awk '{print $2}' | cut -d':' -f1 | cut -d'@' -f1)
}

# A function for displaying the dialogs the user sees when first running the installer
welcomeDialogs() {
    # Display the welcome dialog using an appropriately sized window via the calculation conducted earlier in the script
    whiptail --msgbox --backtitle "Welcome" --title "Pi-hole automated installer" "\\n\\nThis installer will transform your device into a network-wide ad blocker!" ${r} ${c}

    # Request that users donate if they enjoy the software since we all work on it in our free time
    whiptail --msgbox --backtitle "Plea" --title "Free and open source" "\\n\\nThe Pi-hole is free, but powered by your donations:  http://pi-hole.net/donate" ${r} ${c}

    # Explain the need for a static address
    whiptail --msgbox --backtitle "Initiating network interface" --title "Static IP Needed" "\\n\\nThe Pi-hole is a SERVER so it needs a STATIC IP ADDRESS to function properly.

In the next section, you can choose to use your current network settings (DHCP) or to manually edit them." ${r} ${c}
}

# We need to make sure there is enough space before installing, so there is a function to check this
verifyFreeDiskSpace() {
    # 50MB is the minimum space needed (45MB install (includes web admin bootstrap/jquery libraries etc) + 5MB one day of logs.)
    # - Fourdee: Local ensures the variable is only created, and accessible within this function/void. Generally considered a "good" coding practice for non-global variables.
    local str="Disk space check"
    # Required space in KB
    local required_free_kilobytes=51200
    # Calculate existing free space on this machine
    local existing_free_kilobytes
    existing_free_kilobytes=$(df -Pk | grep -m1 '\/$' | awk '{print $4}')

    # If the existing space is not an integer,
    if ! [[ "${existing_free_kilobytes}" =~ ^([0-9])+$ ]]; then
        # show an error that we can't determine the free space
        printf "  %b %s\\n" "${CROSS}" "${str}"
        printf "  %b Unknown free disk space! \\n" "${INFO}"
        printf "      We were unable to determine available free disk space on this system.\\n"
        printf "      You may override this check, however, it is not recommended.\\n"
        printf "      The option '%b--i_do_not_follow_recommendations%b' can override this.\\n" "${COL_LIGHT_RED}" "${COL_NC}"
        printf "      e.g: curl -L https://install.pi-hole.net | bash /dev/stdin %b<option>%b\\n" "${COL_LIGHT_RED}" "${COL_NC}"
        # exit with an error code
        exit 1
    # If there is insufficient free disk space,
    elif [[ "${existing_free_kilobytes}" -lt "${required_free_kilobytes}" ]]; then
        # show an error message
        printf "  %b %s\\n" "${CROSS}" "${str}"
        printf "  %b Your system disk appears to only have %s KB free\\n" "${INFO}" "${existing_free_kilobytes}"
        printf "      It is recommended to have a minimum of %s KB to run the Pi-hole\\n" "${required_free_kilobytes}"
        # if the vcgencmd command exists,
        if is_command vcgencmd ; then
            # it's probably a Raspbian install, so show a message about expanding the filesystem
            printf "      If this is a new install you may need to expand your disk\\n"
            printf "      Run 'sudo raspi-config', and choose the 'expand file system' option\\n"
            printf "      After rebooting, run this installation again\\n"
            printf "      e.g: curl -L https://install.pi-hole.net | bash\\n"
        fi
        # Show there is not enough free space
        printf "\\n      %bInsufficient free space, exiting...%b\\n" "${COL_LIGHT_RED}" "${COL_NC}"
        # and exit with an error
        exit 1
    # Otherwise,
    else
        # Show that we're running a disk space check
        printf "  %b %s\\n" "${TICK}" "${str}"
    fi
}

# A function that let's the user pick an interface to use with Pi-hole
chooseInterface() {
    # Turn the available interfaces into an array so it can be used with a whiptail dialog
    local interfacesArray=()
    # Number of available interfaces
    local interfaceCount
    # Whiptail variable storage
    local chooseInterfaceCmd
    # Temporary Whiptail options storage
    local chooseInterfaceOptions
    # Loop sentinel variable
    local firstLoop=1

    # Find out how many interfaces are available to choose from
    interfaceCount=$(wc -l <<< "${availableInterfaces}")

    # If there is one interface,
    if [[ "${interfaceCount}" -eq 1 ]]; then
        # Set it as the interface to use since there is no other option
        PIHOLE_INTERFACE="${availableInterfaces}"
    # Otherwise,
    else
        # While reading through the available interfaces
        while read -r line; do
            # use a variable to set the option as OFF to begin with
            mode="OFF"
            # If it's the first loop,
            if [[ "${firstLoop}" -eq 1 ]]; then
                # set this as the interface to use (ON)
                firstLoop=0
                mode="ON"
            fi
            # Put all these interfaces into an array
            interfacesArray+=("${line}" "available" "${mode}")
        # Feed the available interfaces into this while loop
        done <<< "${availableInterfaces}"
        # The whiptail command that will be run, stored in a variable
        chooseInterfaceCmd=(whiptail --separate-output --radiolist "Choose An Interface (press space to select)" ${r} ${c} ${interfaceCount})
        # Now run the command using the interfaces saved into the array
        chooseInterfaceOptions=$("${chooseInterfaceCmd[@]}" "${interfacesArray[@]}" 2>&1 >/dev/tty) || \
        # If the user chooses Cancel, exit
        { printf "  %bCancel was selected, exiting installer%b\\n" "${COL_LIGHT_RED}" "${COL_NC}"; exit 1; }
        # For each interface
        for desiredInterface in ${chooseInterfaceOptions}; do
            # Set the one the user selected as the interface to use
            PIHOLE_INTERFACE=${desiredInterface}
            # and show this information to the user
            printf "  %b Using interface: %s\\n" "${INFO}" "${PIHOLE_INTERFACE}"
        done
    fi
}

# This lets us prefer ULA addresses over GUA
# This caused problems for some users when their ISP changed their IPv6 addresses
# See https://github.com/pi-hole/pi-hole/issues/1473#issuecomment-301745953
testIPv6() {
    # first will contain fda2 (ULA)
    printf -v first "%s" "${1%%:*}"
    # value1 will contain 253 which is the decimal value corresponding to 0xfd
    value1=$(( (0x$first)/256 ))
    # will contain 162 which is the decimal value corresponding to 0xa2
    value2=$(( (0x$first)%256 ))
    # the ULA test is testing for fc00::/7 according to RFC 4193
    if (( (value1&254)==252 )); then
        # echoing result to calling function as return value
        echo "ULA"
    fi
    # the GUA test is testing for 2000::/3 according to RFC 4291
    if (( (value1&112)==32 )); then
        # echoing result to calling function as return value
        echo "GUA"
    fi
    # the LL test is testing for fe80::/10 according to RFC 4193
    if (( (value1)==254 )) && (( (value2&192)==128 )); then
        # echoing result to calling function as return value
        echo "Link-local"
    fi
}

# A dialog for showing the user about IPv6 blocking
useIPv6dialog() {
    # Determine the IPv6 address used for blocking
    IPV6_ADDRESSES=($(ip -6 address | grep 'scope global' | awk '{print $2}'))

    # For each address in the array above, determine the type of IPv6 address it is
    for i in "${IPV6_ADDRESSES[@]}"; do
        # Check if it's ULA, GUA, or LL by using the function created earlier
        result=$(testIPv6 "$i")
        # If it's a ULA address, use it and store it as a global variable
        [[ "${result}" == "ULA" ]] && ULA_ADDRESS="${i%/*}"
        # If it's a GUA address, we can still use it si store it as a global variable
        [[ "${result}" == "GUA" ]] && GUA_ADDRESS="${i%/*}"
    done

    # Determine which address to be used: Prefer ULA over GUA or don't use any if none found
    # If the ULA_ADDRESS contains a value,
    if [[ ! -z "${ULA_ADDRESS}" ]]; then
        # set the IPv6 address to the ULA address
        IPV6_ADDRESS="${ULA_ADDRESS}"
        # Show this info to the user
        printf "  %b Found IPv6 ULA address, using it for blocking IPv6 ads\\n" "${INFO}"
    # Otherwise, if the GUA_ADDRESS has a value,
    elif [[ ! -z "${GUA_ADDRESS}" ]]; then
        # Let the user know
        printf "  %b Found IPv6 GUA address, using it for blocking IPv6 ads\\n" "${INFO}"
        # And assign it to the global variable
        IPV6_ADDRESS="${GUA_ADDRESS}"
    # If none of those work,
    else
        # explain that IPv6 blocking will not be used
        printf "  %b Unable to find IPv6 ULA/GUA address, IPv6 adblocking will not be enabled\\n" "${INFO}"
        # So set the variable to be empty
        IPV6_ADDRESS=""
    fi

    # If the IPV6_ADDRESS contains a value
    if [[ ! -z "${IPV6_ADDRESS}" ]]; then
        # Display that IPv6 is supported and will be used
        whiptail --msgbox --backtitle "IPv6..." --title "IPv6 Supported" "$IPV6_ADDRESS will be used to block ads." ${r} ${c}
    fi
}

# A function to check if we should use IPv4 and/or IPv6 for blocking ads
use4andor6() {
    # Named local variables
    local useIPv4
    local useIPv6
    # Let use select IPv4 and/or IPv6 via a checklist
    cmd=(whiptail --separate-output --checklist "Select Protocols (press space to select)" ${r} ${c} 2)
    # In an array, show the options available:
    # IPv4 (on by default)
    options=(IPv4 "Block ads over IPv4" on
    # or IPv6 (on by default if available)
    IPv6 "Block ads over IPv6" on)
    # In a variable, show the choices available; exit if Cancel is selected
    choices=$("${cmd[@]}" "${options[@]}" 2>&1 >/dev/tty) || { printf "  %bCancel was selected, exiting installer%b\\n" "${COL_LIGHT_RED}" "${COL_NC}"; exit 1; }
    # For each choice available,
    for choice in ${choices}
    do
        # Set the values to true
        case ${choice} in
        IPv4  )   useIPv4=true;;
        IPv6  )   useIPv6=true;;
        esac
    done
    # If IPv4 is to be used,
    if [[ "${useIPv4}" ]]; then
        # Run our function to get the information we need
        find_IPv4_information
        getStaticIPv4Settings
        setStaticIPv4
    fi
    # If IPv6 is to be used,
    if [[ "${useIPv6}" ]]; then
        # Run our function to get this information
        useIPv6dialog
    fi
    # Echo the information to the user
    printf "  %b IPv4 address: %s\\n" "${INFO}" "${IPV4_ADDRESS}"
    printf "  %b IPv6 address: %s\\n" "${INFO}" "${IPV6_ADDRESS}"
    # If neither protocol is selected,
    if [[ ! "${useIPv4}" ]] && [[ ! "${useIPv6}" ]]; then
        # Show an error in red
        printf "  %bError: Neither IPv4 or IPv6 selected%b\\n" "${COL_LIGHT_RED}" "${COL_NC}"
        # and exit with an error
        exit 1
    fi
}

#
getStaticIPv4Settings() {
    # Local, named variables
    local ipSettingsCorrect
    # Ask if the user wants to use DHCP settings as their static IP
    # This is useful for users that are using DHCP reservations; then we can just use the information gathered via our functions
    if whiptail --backtitle "Calibrating network interface" --title "Static IP Address" --yesno "Do you want to use your current network settings as a static address?
          IP address:    ${IPV4_ADDRESS}
          Gateway:       ${IPv4gw}" ${r} ${c}; then
        # If they choose yes, let the user know that the IP address will not be available via DHCP and may cause a conflict.
        whiptail --msgbox --backtitle "IP information" --title "FYI: IP Conflict" "It is possible your router could still try to assign this IP to a device, which would cause a conflict.  But in most cases the router is smart enough to not do that.
If you are worried, either manually set the address, or modify the DHCP reservation pool so it does not include the IP you want.
It is also possible to use a DHCP reservation, but if you are going to do that, you might as well set a static address." ${r} ${c}
    # Nothing else to do since the variables are already set above
    else
    # Otherwise, we need to ask the user to input their desired settings.
    # Start by getting the IPv4 address (pre-filling it with info gathered from DHCP)
    # Start a loop to let the user enter their information with the chance to go back and edit it if necessary
    until [[ "${ipSettingsCorrect}" = True ]]; do

        # Ask for the IPv4 address
        IPV4_ADDRESS=$(whiptail --backtitle "Calibrating network interface" --title "IPv4 address" --inputbox "Enter your desired IPv4 address" ${r} ${c} "${IPV4_ADDRESS}" 3>&1 1>&2 2>&3) || \
        # Cancelling IPv4 settings window
        { ipSettingsCorrect=False; echo -e "  ${COL_LIGHT_RED}Cancel was selected, exiting installer${COL_NC}"; exit 1; }
        printf "  %b Your static IPv4 address: %s\\n" "${INFO}" "${IPV4_ADDRESS}"

        # Ask for the gateway
        IPv4gw=$(whiptail --backtitle "Calibrating network interface" --title "IPv4 gateway (router)" --inputbox "Enter your desired IPv4 default gateway" ${r} ${c} "${IPv4gw}" 3>&1 1>&2 2>&3) || \
        # Cancelling gateway settings window
        { ipSettingsCorrect=False; echo -e "  ${COL_LIGHT_RED}Cancel was selected, exiting installer${COL_NC}"; exit 1; }
        printf "  %b Your static IPv4 gateway: %s\\n" "${INFO}" "${IPv4gw}"

        # Give the user a chance to review their settings before moving on
        if whiptail --backtitle "Calibrating network interface" --title "Static IP Address" --yesno "Are these settings correct?
            IP address: ${IPV4_ADDRESS}
            Gateway:    ${IPv4gw}" ${r} ${c}; then
                # After that's done, the loop ends and we move on
                ipSettingsCorrect=True
        else
            # If the settings are wrong, the loop continues
            ipSettingsCorrect=False
        fi
    done
    # End the if statement for DHCP vs. static
    fi
}

# configure networking via dhcpcd
setDHCPCD() {
    # check if the IP is already in the file
    if grep -q "${IPV4_ADDRESS}" /etc/dhcpcd.conf; then
        printf "  %b Static IP already configured\\n" "${INFO}"
    # If it's not,
    else
        # we can append these lines to dhcpcd.conf to enable a static IP
        echo "interface ${PIHOLE_INTERFACE}
        static ip_address=${IPV4_ADDRESS}
        static routers=${IPv4gw}
        static domain_name_servers=127.0.0.1" | tee -a /etc/dhcpcd.conf >/dev/null
        # Then use the ip command to immediately set the new address
        ip addr replace dev "${PIHOLE_INTERFACE}" "${IPV4_ADDRESS}"
        # Also give a warning that the user may need to reboot their system
        printf "  %b Set IP address to %s \\n  You may need to restart after the install is complete\\n" "${TICK}" "${IPV4_ADDRESS%/*}"
    fi
}

# configure networking ifcfg-xxxx file found at /etc/sysconfig/network-scripts/
# this function requires the full path of an ifcfg file passed as an argument
setIFCFG() {
    # Local, named variables
    local IFCFG_FILE
    local IPADDR
    local CIDR
    IFCFG_FILE=$1
    printf -v IPADDR "%s" "${IPV4_ADDRESS%%/*}"
    # check if the desired IP is already set
    if grep -Eq "${IPADDR}(\\b|\\/)" "${IFCFG_FILE}"; then
        printf "  %b Static IP already configured\\n" "${INFO}"
    # Otherwise,
    else
        # Put the IP in variables without the CIDR notation
        printf -v CIDR "%s" "${IPV4_ADDRESS##*/}"
        # Backup existing interface configuration:
        cp "${IFCFG_FILE}" "${IFCFG_FILE}".pihole.orig
        # Build Interface configuration file using the GLOBAL variables we have
        {
        echo "# Configured via Pi-hole installer"
        echo "DEVICE=$PIHOLE_INTERFACE"
        echo "BOOTPROTO=none"
        echo "ONBOOT=yes"
        echo "IPADDR=$IPADDR"
        echo "PREFIX=$CIDR"
        echo "GATEWAY=$IPv4gw"
        echo "DNS1=$PIHOLE_DNS_1"
        echo "DNS2=$PIHOLE_DNS_2"
        echo "USERCTL=no"
        }> "${IFCFG_FILE}"
        # Use ip to immediately set the new address
        ip addr replace dev "${PIHOLE_INTERFACE}" "${IPV4_ADDRESS}"
        # If NetworkMangler command line interface exists and ready to mangle,
        if is_command nmcli && nmcli general status &> /dev/null; then
            # Tell NetworkManagler to read our new sysconfig file
            nmcli con load "${IFCFG_FILE}" > /dev/null
        fi
        # Show a warning that the user may need to restart
        printf "  %b Set IP address to %s\\n  You may need to restart after the install is complete\\n" "${TICK}" "${IPV4_ADDRESS%%/*}"
    fi
}

setStaticIPv4() {
    # Local, named variables
    local IFCFG_FILE
    local CONNECTION_NAME
    # For the Debian family, if dhcpcd.conf exists,
    if [[ -f "/etc/dhcpcd.conf" ]]; then
        # configure networking via dhcpcd
        setDHCPCD
        return 0
    fi
    # If a DHCPCD config file was not found, check for an ifcfg config file based on interface name
    if [[ -f "/etc/sysconfig/network-scripts/ifcfg-${PIHOLE_INTERFACE}" ]];then
        # If it exists,
        IFCFG_FILE=/etc/sysconfig/network-scripts/ifcfg-${PIHOLE_INTERFACE}
        setIFCFG "${IFCFG_FILE}"
        return 0
    fi
    # if an ifcfg config does not exists for the interface name, try the connection name via network manager
    if is_command nmcli && nmcli general status &> /dev/null; then
        CONNECTION_NAME=$(nmcli dev show "${PIHOLE_INTERFACE}" | grep 'GENERAL.CONNECTION' | cut -d: -f2 | sed 's/^System//' | xargs | tr ' ' '_')
        if [[ -f "/etc/sysconfig/network-scripts/ifcfg-${CONNECTION_NAME}" ]];then
            # If it exists,
            IFCFG_FILE=/etc/sysconfig/network-scripts/ifcfg-${CONNECTION_NAME}
            setIFCFG "${IFCFG_FILE}"
            return 0
        fi
    fi
    # If previous conditions failed, show an error and exit
    printf "  %b Warning: Unable to locate configuration file to set static IPv4 address\\n" "${INFO}"
    exit 1
}

# Check an IP address to see if it is a valid one
valid_ip() {
    # Local, named variables
    local ip=${1}
    local stat=1

    # If the IP matches the format xxx.xxx.xxx.xxx,
    if [[ "${ip}" =~ ^[0-9]{1,3}\.[0-9]{1,3}\.[0-9]{1,3}\.[0-9]{1,3}$ ]]; then
        # Save the old Internal Field Separator in a variable
        OIFS=$IFS
        # and set the new one to a dot (period)
        IFS='.'
        # Put the IP into an array
        ip=(${ip})
        # Restore the IFS to what it was
        IFS=${OIFS}
        ## Evaluate each octet by checking if it's less than or equal to 255 (the max for each octet)
        [[ "${ip[0]}" -le 255 && "${ip[1]}" -le 255 \
        && "${ip[2]}" -le 255 && "${ip[3]}" -le 255 ]]
        # Save the exit code
        stat=$?
    fi
    # Return the exit code
    return ${stat}
}

# A function to choose the upstream DNS provider(s)
setDNS() {
    # Local, named variables
    local DNSSettingsCorrect

    # In an array, list the available upstream providers
    DNSChooseOptions=()
    local DNSServerCount=0
    # Save the old Internal Field Separator in a variable
    OIFS=$IFS
    # and set the new one to newline
    IFS=$'\n'
    # Put the DNS Servers into an array
    for DNSServer in ${DNS_SERVERS}
    do
        DNSName="$(cut -d';' -f1 <<< "${DNSServer}")"
        DNSChooseOptions[DNSServerCount]="${DNSName}"
        (( DNSServerCount=DNSServerCount+1 ))
        DNSChooseOptions[DNSServerCount]=""
        (( DNSServerCount=DNSServerCount+1 ))
    done
    DNSChooseOptions[DNSServerCount]="Custom"
    (( DNSServerCount=DNSServerCount+1 ))
    DNSChooseOptions[DNSServerCount]=""
    # Restore the IFS to what it was
    IFS=${OIFS}
    # In a whiptail dialog, show the options
    DNSchoices=$(whiptail --separate-output --menu "Select Upstream DNS Provider. To use your own, select Custom." ${r} ${c} 7 \
    "${DNSChooseOptions[@]}" 2>&1 >/dev/tty) || \
    # exit if Cancel is selected
    { printf "  %bCancel was selected, exiting installer%b\\n" "${COL_LIGHT_RED}" "${COL_NC}"; exit 1; }

    # Display the selection
    printf "  %b Using " "${INFO}"
    # Depending on the user's choice, set the GLOBAl variables to the IP of the respective provider
    if [[ "${DNSchoices}" == "Custom" ]]
    then
        # Until the DNS settings are selected,
        until [[ "${DNSSettingsCorrect}" = True ]]; do
            #
            strInvalid="Invalid"
            # If the first
            if [[ ! "${PIHOLE_DNS_1}" ]]; then
                # and second upstream servers do not exist
                if [[ ! "${PIHOLE_DNS_2}" ]]; then
                    prePopulate=""
                # Otherwise,
                else
                    prePopulate=", ${PIHOLE_DNS_2}"
                fi
            elif  [[ "${PIHOLE_DNS_1}" ]] && [[ ! "${PIHOLE_DNS_2}" ]]; then
                prePopulate="${PIHOLE_DNS_1}"
            elif [[ "${PIHOLE_DNS_1}" ]] && [[ "${PIHOLE_DNS_2}" ]]; then
                prePopulate="${PIHOLE_DNS_1}, ${PIHOLE_DNS_2}"
            fi

            # Dialog for the user to enter custom upstream servers
            piholeDNS=$(whiptail --backtitle "Specify Upstream DNS Provider(s)"  --inputbox "Enter your desired upstream DNS provider(s), separated by a comma.\\n\\nFor example '8.8.8.8, 8.8.4.4'" ${r} ${c} "${prePopulate}" 3>&1 1>&2 2>&3) || \
            { printf "  %bCancel was selected, exiting installer%b\\n" "${COL_LIGHT_RED}" "${COL_NC}"; exit 1; }
            # Clean user input and replace whitespace with comma.
            piholeDNS=$(sed 's/[, \t]\+/,/g' <<< "${piholeDNS}")

            printf -v PIHOLE_DNS_1 "%s" "${piholeDNS%%,*}"
            printf -v PIHOLE_DNS_2 "%s" "${piholeDNS##*,}"

            # If the IP is valid,
            if ! valid_ip "${PIHOLE_DNS_1}" || [[ ! "${PIHOLE_DNS_1}" ]]; then
                # store it in the variable so we can use it
                PIHOLE_DNS_1=${strInvalid}
            fi
            # Do the same for the secondary server
            if ! valid_ip "${PIHOLE_DNS_2}" && [[ "${PIHOLE_DNS_2}" ]]; then
                PIHOLE_DNS_2=${strInvalid}
            fi
            # If either of the DNS servers are invalid,
            if [[ "${PIHOLE_DNS_1}" == "${strInvalid}" ]] || [[ "${PIHOLE_DNS_2}" == "${strInvalid}" ]]; then
                # explain this to the user
                whiptail --msgbox --backtitle "Invalid IP" --title "Invalid IP" "One or both entered IP addresses were invalid. Please try again.\\n\\n    DNS Server 1:   $PIHOLE_DNS_1\\n    DNS Server 2:   ${PIHOLE_DNS_2}" ${r} ${c}
                # and set the variables back to nothing
                if [[ "${PIHOLE_DNS_1}" == "${strInvalid}" ]]; then
                    PIHOLE_DNS_1=""
                fi
                if [[ "${PIHOLE_DNS_2}" == "${strInvalid}" ]]; then
                    PIHOLE_DNS_2=""
                fi
            # Since the settings will not work, stay in the loop
            DNSSettingsCorrect=False
            # Otherwise,
            else
                # Show the settings
                if (whiptail --backtitle "Specify Upstream DNS Provider(s)" --title "Upstream DNS Provider(s)" --yesno "Are these settings correct?\\n    DNS Server 1:   $PIHOLE_DNS_1\\n    DNS Server 2:   ${PIHOLE_DNS_2}" ${r} ${c}); then
                # and break from the loop since the servers are valid
                DNSSettingsCorrect=True
                # Otherwise,
                else
                    # If the settings are wrong, the loop continues
                    DNSSettingsCorrect=False
                fi
            fi
        done
     else
        # Save the old Internal Field Separator in a variable
        OIFS=$IFS
        # and set the new one to newline
        IFS=$'\n'
        for DNSServer in ${DNS_SERVERS}
        do
            DNSName="$(cut -d';' -f1 <<< "${DNSServer}")"
            if [[ "${DNSchoices}" == "${DNSName}" ]]
            then
                printf "%s\\n" "${DNSName}"
                PIHOLE_DNS_1="$(cut -d';' -f2 <<< "${DNSServer}")"
                PIHOLE_DNS_2="$(cut -d';' -f3 <<< "${DNSServer}")"
                break
            fi
        done
        # Restore the IFS to what it was
        IFS=${OIFS}
    fi
}

# Allow the user to enable/disable logging
setLogging() {
    # Local, named variables
    local LogToggleCommand
    local LogChooseOptions
    local LogChoices

    # Ask if the user wants to log queries
    LogToggleCommand=(whiptail --separate-output --radiolist "Do you want to log queries?" "${r}" "${c}" 6)
    # The default selection is on
    LogChooseOptions=("On (Recommended)" "" on
        Off "" off)
    # Get the user's choice
    LogChoices=$("${LogToggleCommand[@]}" "${LogChooseOptions[@]}" 2>&1 >/dev/tty) || (printf "  %bCancel was selected, exiting installer%b\\n" "${COL_LIGHT_RED}" "${COL_NC}" && exit 1)
    case ${LogChoices} in
        # If it's on
        "On (Recommended)")
            printf "  %b Logging On.\\n" "${INFO}"
            # Set the GLOBAL variable to true so we know what they selected
            QUERY_LOGGING=true
            ;;
        # Otherwise, it's off,
        Off)
            printf "  %b Logging Off.\\n" "${INFO}"
            # So set it to false
            QUERY_LOGGING=false
            ;;
    esac
}

# Allow the user to set their FTL privacy level
setPrivacyLevel() {
    local LevelCommand
    local LevelOptions

    LevelCommand=(whiptail --separate-output --radiolist "Select a privacy mode for FTL." "${r}" "${c}" 6)

    # The default selection is level 0
    LevelOptions=(
        "0" "Show everything" on
        "1" "Hide domains" off
        "2" "Hide domains and clients" off
        "3" "Anonymous mode" off
        "4" "Disabled statistics" off
    )

    # Get the user's choice
    PRIVACY_LEVEL=$("${LevelCommand[@]}" "${LevelOptions[@]}" 2>&1 >/dev/tty) || (echo -e "  ${COL_LIGHT_RED}Cancel was selected, exiting installer${COL_NC}" && exit 1)

    printf "  %b Privacy level %d" "${INFO}" "${PRIVACY_LEVEL}"
}

# Function to ask the user if they want to install the dashboard
setAdminFlag() {
    # Local, named variables
    local WebToggleCommand
    local WebChooseOptions
    local WebChoices

    # Similar to the logging function, ask what the user wants
    WebToggleCommand=(whiptail --separate-output --radiolist "Do you wish to install the web admin interface?" ${r} ${c} 6)
    # with the default being enabled
    WebChooseOptions=("On (Recommended)" "" on
        Off "" off)
    WebChoices=$("${WebToggleCommand[@]}" "${WebChooseOptions[@]}" 2>&1 >/dev/tty) || (printf "  %bCancel was selected, exiting installer%b\\n" "${COL_LIGHT_RED}" "${COL_NC}" && exit 1)
    # Depending on their choice
    case ${WebChoices} in
        "On (Recommended)")
            printf "  %b Web Interface On\\n" "${INFO}"
            # Set it to true
            INSTALL_WEB_INTERFACE=true
            ;;
        Off)
            printf "  %b Web Interface Off\\n" "${INFO}"
            # or false
            INSTALL_WEB_INTERFACE=false
            ;;
    esac

    # Request user to install web server, if --disable-install-webserver has not been used (INSTALL_WEB_SERVER=true is default).
    if [[ "${INSTALL_WEB_SERVER}" == true ]]; then
        WebToggleCommand=(whiptail --separate-output --radiolist "Do you wish to install the web server (lighttpd)?\\n\\nNB: If you disable this, and, do not have an existing webserver installed, the web interface will not function." "${r}" "${c}" 6)
        # with the default being enabled
        WebChooseOptions=("On (Recommended)" "" on
            Off "" off)
        WebChoices=$("${WebToggleCommand[@]}" "${WebChooseOptions[@]}" 2>&1 >/dev/tty) || (printf "  %bCancel was selected, exiting installer%b\\n" "${COL_LIGHT_RED}" "${COL_NC}" && exit 1)
        # Depending on their choice
        case ${WebChoices} in
            "On (Recommended)")
                printf "  %b Web Server On\\n" "${INFO}"
                # set it to true, as clearly seen below.
                INSTALL_WEB_SERVER=true
                ;;
            Off)
                printf "  %b Web Server Off\\n" "${INFO}"
                # or false
                INSTALL_WEB_SERVER=false
                ;;
        esac
    fi
}

# A function to display a list of example blocklists for users to select
chooseBlocklists() {
    # Back up any existing adlist file, on the off chance that it exists. Useful in case of a reconfigure.
    if [[ -f "${adlistFile}" ]]; then
        mv "${adlistFile}" "${adlistFile}.old"
    fi
    # Let user select (or not) blocklists via a checklist
    cmd=(whiptail --separate-output --checklist "Pi-hole relies on third party lists in order to block ads.\\n\\nYou can use the suggestions below, and/or add your own after installation\\n\\nTo deselect any list, use the arrow keys and spacebar" "${r}" "${c}" 7)
    # In an array, show the options available (all off by default):
    options=(StevenBlack "StevenBlack's Unified Hosts List" on
        MalwareDom "MalwareDomains" on
        Cameleon "Cameleon" on
        ZeusTracker "ZeusTracker" on
        DisconTrack "Disconnect.me Tracking" on
        DisconAd "Disconnect.me Ads" on
        HostsFile "Hosts-file.net Ads" on)

    # In a variable, show the choices available; exit if Cancel is selected
    choices=$("${cmd[@]}" "${options[@]}" 2>&1 >/dev/tty) || { printf "  %bCancel was selected, exiting installer%b\\n" "${COL_LIGHT_RED}" "${COL_NC}"; rm "${adlistFile}" ;exit 1; }
    # For each choice available,
    for choice in ${choices}
    do
        appendToListsFile "${choice}"
    done
}

# Accept a string parameter, it must be one of the default lists
# This function allow to not duplicate code in chooseBlocklists and
# in installDefaultBlocklists
appendToListsFile() {
    case $1 in
        StevenBlack  )  echo "https://raw.githubusercontent.com/StevenBlack/hosts/master/hosts" >> "${adlistFile}";;
        MalwareDom   )  echo "https://mirror1.malwaredomains.com/files/justdomains" >> "${adlistFile}";;
        Cameleon     )  echo "http://sysctl.org/cameleon/hosts" >> "${adlistFile}";;
        ZeusTracker  )  echo "https://zeustracker.abuse.ch/blocklist.php?download=domainblocklist" >> "${adlistFile}";;
        DisconTrack  )  echo "https://s3.amazonaws.com/lists.disconnect.me/simple_tracking.txt" >> "${adlistFile}";;
        DisconAd     )  echo "https://s3.amazonaws.com/lists.disconnect.me/simple_ad.txt" >> "${adlistFile}";;
        HostsFile    )  echo "https://hosts-file.net/ad_servers.txt" >> "${adlistFile}";;
    esac
}

# Used only in unattended setup
# If there is already the adListFile, we keep it, else we create it using all default lists
installDefaultBlocklists() {
    # In unattended setup, could be useful to use userdefined blocklist.
    # If this file exists, we avoid overriding it.
    if [[ -f "${adlistFile}" ]]; then
        return;
    fi
    appendToListsFile StevenBlack
    appendToListsFile MalwareDom
    appendToListsFile Cameleon
    appendToListsFile ZeusTracker
    appendToListsFile DisconTrack
    appendToListsFile DisconAd
    appendToListsFile HostsFile
}

# Check if /etc/dnsmasq.conf is from pi-hole.  If so replace with an original and install new in .d directory
version_check_dnsmasq() {
    # Local, named variables
    local dnsmasq_conf="/etc/dnsmasq.conf"
    local dnsmasq_conf_orig="/etc/dnsmasq.conf.orig"
    local dnsmasq_pihole_id_string="addn-hosts=/etc/pihole/gravity.list"
    local dnsmasq_original_config="${PI_HOLE_LOCAL_REPO}/advanced/dnsmasq.conf.original"
    local dnsmasq_pihole_01_snippet="${PI_HOLE_LOCAL_REPO}/advanced/01-pihole.conf"
    local dnsmasq_pihole_01_location="/etc/dnsmasq.d/01-pihole.conf"

    # If the dnsmasq config file exists
    if [[ -f "${dnsmasq_conf}" ]]; then
        printf "  %b Existing dnsmasq.conf found..." "${INFO}"
        # If gravity.list is found within this file, we presume it's from older versions on Pi-hole,
        if grep -q ${dnsmasq_pihole_id_string} ${dnsmasq_conf}; then
            printf " it is from a previous Pi-hole install.\\n"
            printf "  %b Backing up dnsmasq.conf to dnsmasq.conf.orig..." "${INFO}"
            # so backup the original file
            mv -f ${dnsmasq_conf} ${dnsmasq_conf_orig}
            printf "%b  %b Backing up dnsmasq.conf to dnsmasq.conf.orig...\\n" "${OVER}"  "${TICK}"
            printf "  %b Restoring default dnsmasq.conf..." "${INFO}"
            # and replace it with the default
            cp ${dnsmasq_original_config} ${dnsmasq_conf}
            printf "%b  %b Restoring default dnsmasq.conf...\\n" "${OVER}"  "${TICK}"
        # Otherwise,
        else
        # Don't to anything
        printf " it is not a Pi-hole file, leaving alone!\\n"
        fi
    else
        # If a file cannot be found,
        printf "  %b No dnsmasq.conf found... restoring default dnsmasq.conf..." "${INFO}"
        # restore the default one
        cp ${dnsmasq_original_config} ${dnsmasq_conf}
        printf "%b  %b No dnsmasq.conf found... restoring default dnsmasq.conf...\\n" "${OVER}"  "${TICK}"
    fi

    printf "  %b Copying 01-pihole.conf to /etc/dnsmasq.d/01-pihole.conf..." "${INFO}"
    # Check to see if dnsmasq directory exists (it may not due to being a fresh install and dnsmasq no longer being a dependency)
    if [[ ! -d "/etc/dnsmasq.d"  ]];then
        mkdir "/etc/dnsmasq.d"
    fi
    # Copy the new Pi-hole DNS config file into the dnsmasq.d directory
    cp ${dnsmasq_pihole_01_snippet} ${dnsmasq_pihole_01_location}
    printf "%b  %b Copying 01-pihole.conf to /etc/dnsmasq.d/01-pihole.conf\\n" "${OVER}"  "${TICK}"
    # Replace our placeholder values with the GLOBAL DNS variables that we populated earlier
    # First, swap in the interface to listen on
    sed -i "s/@INT@/$PIHOLE_INTERFACE/" ${dnsmasq_pihole_01_location}
    if [[ "${PIHOLE_DNS_1}" != "" ]]; then
        # Then swap in the primary DNS server
        sed -i "s/@DNS1@/$PIHOLE_DNS_1/" ${dnsmasq_pihole_01_location}
    else
        #
        sed -i '/^server=@DNS1@/d' ${dnsmasq_pihole_01_location}
    fi
    if [[ "${PIHOLE_DNS_2}" != "" ]]; then
        # Then swap in the primary DNS server
        sed -i "s/@DNS2@/$PIHOLE_DNS_2/" ${dnsmasq_pihole_01_location}
    else
        #
        sed -i '/^server=@DNS2@/d' ${dnsmasq_pihole_01_location}
    fi

    #
    sed -i 's/^#conf-dir=\/etc\/dnsmasq.d$/conf-dir=\/etc\/dnsmasq.d/' ${dnsmasq_conf}

    # If the user does not want to enable logging,
    if [[ "${QUERY_LOGGING}" == false ]] ; then
        # Disable it by commenting out the directive in the DNS config file
        sed -i 's/^log-queries/#log-queries/' ${dnsmasq_pihole_01_location}
    # Otherwise,
    else
        # enable it by uncommenting the directive in the DNS config file
        sed -i 's/^#log-queries/log-queries/' ${dnsmasq_pihole_01_location}
    fi
}

# Clean an existing installation to prepare for upgrade/reinstall
clean_existing() {
    # Local, named variables
    # ${1} Directory to clean
    local clean_directory="${1}"
    # Make ${2} the new one?
    shift
    # ${2} Array of files to remove
    local old_files=( "$@" )

    # For each script found in the old files array
    for script in "${old_files[@]}"; do
        # Remove them
        rm -f "${clean_directory}/${script}.sh"
    done
}

# Install the scripts from repository to their various locations
installScripts() {
    # Local, named variables
    local str="Installing scripts from ${PI_HOLE_LOCAL_REPO}"
    printf "  %b %s..." "${INFO}" "${str}"

    # Clear out script files from Pi-hole scripts directory.
    clean_existing "${PI_HOLE_INSTALL_DIR}" "${PI_HOLE_FILES[@]}"

    # Install files from local core repository
    if is_repo "${PI_HOLE_LOCAL_REPO}"; then
        # move into the directory
        cd "${PI_HOLE_LOCAL_REPO}"
        # Install the scripts by:
        #  -o setting the owner to the user
        #  -Dm755 create all leading components of destination except the last, then copy the source to the destination and setting the permissions to 755
        #
        # This first one is the directory
        install -o "${USER}" -Dm755 -d "${PI_HOLE_INSTALL_DIR}"
        # The rest are the scripts Pi-hole needs
        install -o "${USER}" -Dm755 -t "${PI_HOLE_INSTALL_DIR}" gravity.sh
        install -o "${USER}" -Dm755 -t "${PI_HOLE_INSTALL_DIR}" ./advanced/Scripts/*.sh
        install -o "${USER}" -Dm755 -t "${PI_HOLE_INSTALL_DIR}" ./automated\ install/uninstall.sh
        install -o "${USER}" -Dm755 -t "${PI_HOLE_INSTALL_DIR}" ./advanced/Scripts/COL_TABLE
        install -o "${USER}" -Dm755 -t /usr/local/bin/ pihole
        install -Dm644 ./advanced/bash-completion/pihole /etc/bash_completion.d/pihole
        printf "%b  %b %s\\n" "${OVER}" "${TICK}" "${str}"

    # Otherwise,
    else
        # Show an error and exit
        printf "%b  %b %s\\n" "${OVER}"  "${CROSS}" "${str}"
        printf "\\t\\t%bError: Local repo %s not found, exiting installer%b\\n" "${COL_LIGHT_RED}" "${PI_HOLE_LOCAL_REPO}" "${COL_NC}"
        return 1
    fi
}

# Install the configs from PI_HOLE_LOCAL_REPO to their various locations
installConfigs() {
    printf "\\n  %b Installing configs from %s...\\n" "${INFO}" "${PI_HOLE_LOCAL_REPO}"
    # Make sure Pi-hole's config files are in place
    version_check_dnsmasq

    # Install list of DNS servers
    # Format: Name;Primary IPv4;Secondary IPv4;Primary IPv6;Secondary IPv6
    # Some values may be empty (for example: DNS servers without IPv6 support)
    echo "${DNS_SERVERS}" > "${PI_HOLE_CONFIG_DIR}/dns-servers.conf"

    # Install empty file if it does not exist
    if [[ ! -f "${PI_HOLE_CONFIG_DIR}/pihole-FTL.conf" ]]; then
        if ! install -o pihole -g pihole -m 664 /dev/null "${PI_HOLE_CONFIG_DIR}/pihole-FTL.conf" &>/dev/null; then
            printf "  %bError: Unable to initialize configuration file %s/pihole-FTL.conf\\n" "${COL_LIGHT_RED}" "${PI_HOLE_CONFIG_DIR}"
            return 1
        fi
    fi
    # Install an empty regex file
    if [[ ! -f "${regexFile}" ]]; then
        # Let PHP edit the regex file, if installed
        install -o pihole -g "${LIGHTTPD_GROUP:-pihole}" -m 664 /dev/null "${regexFile}"
    fi
    # If the user chose to install the dashboard,
    if [[ "${INSTALL_WEB_SERVER}" == true ]]; then
        # and if the Web server conf directory does not exist,
        if [[ ! -d "/etc/lighttpd" ]]; then
            # make it
            mkdir /etc/lighttpd
            # and set the owners
            chown "${USER}":root /etc/lighttpd
        # Otherwise, if the config file already exists
        elif [[ -f "/etc/lighttpd/lighttpd.conf" ]]; then
            # back up the original
            mv /etc/lighttpd/lighttpd.conf /etc/lighttpd/lighttpd.conf.orig
        fi
        # and copy in the config file Pi-hole needs
        cp ${PI_HOLE_LOCAL_REPO}/advanced/${LIGHTTPD_CFG} /etc/lighttpd/lighttpd.conf
        # Make sure the external.conf file exists, as lighttpd v1.4.50 crashes without it
        touch /etc/lighttpd/external.conf
        # if there is a custom block page in the html/pihole directory, replace 404 handler in lighttpd config
        if [[ -f "/var/www/html/pihole/custom.php" ]]; then
            sed -i 's/^\(server\.error-handler-404\s*=\s*\).*$/\1"pihole\/custom\.php"/' /etc/lighttpd/lighttpd.conf
        fi
        # Make the directories if they do not exist and set the owners
        mkdir -p /var/run/lighttpd
        chown ${LIGHTTPD_USER}:${LIGHTTPD_GROUP} /var/run/lighttpd
        mkdir -p /var/cache/lighttpd/compress
        chown ${LIGHTTPD_USER}:${LIGHTTPD_GROUP} /var/cache/lighttpd/compress
        mkdir -p /var/cache/lighttpd/uploads
        chown ${LIGHTTPD_USER}:${LIGHTTPD_GROUP} /var/cache/lighttpd/uploads
    fi
}

install_manpage() {
    # Copy Pi-hole man pages and call mandb to update man page database
    # Default location for man files for /usr/local/bin is /usr/local/share/man
    # on lightweight systems may not be present, so check before copying.
    printf "  %b Testing man page installation" "${INFO}"
    if ! is_command mandb ; then
        # if mandb is not present, no manpage support
        printf "%b  %b man not installed\\n" "${OVER}" "${INFO}"
        return
    elif [[ ! -d "/usr/local/share/man" ]]; then
        # appropriate directory for Pi-hole's man page is not present
        printf "%b  %b man pages not installed\\n" "${OVER}" "${INFO}"
        return
    fi
    if [[ ! -d "/usr/local/share/man/man8" ]]; then
        # if not present, create man8 directory
        mkdir /usr/local/share/man/man8
    fi
    if [[ ! -d "/usr/local/share/man/man5" ]]; then
        # if not present, create man8 directory
        mkdir /usr/local/share/man/man5
    fi
    # Testing complete, copy the files & update the man db
    cp ${PI_HOLE_LOCAL_REPO}/manpages/pihole.8 /usr/local/share/man/man8/pihole.8
    cp ${PI_HOLE_LOCAL_REPO}/manpages/pihole-FTL.8 /usr/local/share/man/man8/pihole-FTL.8
    cp ${PI_HOLE_LOCAL_REPO}/manpages/pihole-FTL.conf.5 /usr/local/share/man/man5/pihole-FTL.conf.5
    if mandb -q &>/dev/null; then
        # Updated successfully
        printf "%b  %b man pages installed and database updated\\n" "${OVER}" "${TICK}"
        return
    else
        # Something is wrong with the system's man installation, clean up
        # our files, (leave everything how we found it).
        rm /usr/local/share/man/man8/pihole.8 /usr/local/share/man/man8/pihole-FTL.8 /usr/local/share/man/man5/pihole-FTL.conf.5
        printf "%b  %b man page db not updated, man pages not installed\\n" "${OVER}" "${CROSS}"
    fi
}

stop_service() {
    # Stop service passed in as argument.
    # Can softfail, as process may not be installed when this is called
    local str="Stopping ${1} service"
    printf "  %b %s..." "${INFO}" "${str}"
    if is_command systemctl ; then
        systemctl stop "${1}" &> /dev/null || true
    else
        service "${1}" stop &> /dev/null || true
    fi
    printf "%b  %b %s...\\n" "${OVER}" "${TICK}" "${str}"
}

# Start/Restart service passed in as argument
restart_service() {
    # Local, named variables
    local str="Restarting ${1} service"
    printf "  %b %s..." "${INFO}" "${str}"
    # If systemctl exists,
    if is_command systemctl ; then
        # use that to restart the service
        systemctl restart "${1}" &> /dev/null
    # Otherwise,
    else
        # fall back to the service command
        service "${1}" restart &> /dev/null
    fi
    printf "%b  %b %s...\\n" "${OVER}" "${TICK}" "${str}"
}

# Enable service so that it will start with next reboot
enable_service() {
    # Local, named variables
    local str="Enabling ${1} service to start on reboot"
    printf "  %b %s..." "${INFO}" "${str}"
    # If systemctl exists,
    if is_command systemctl ; then
        # use that to enable the service
        systemctl enable "${1}" &> /dev/null
    # Otherwise,
    else
        # use update-rc.d to accomplish this
        update-rc.d "${1}" defaults &> /dev/null
    fi
    printf "%b  %b %s...\\n" "${OVER}" "${TICK}" "${str}"
}

# Disable service so that it will not with next reboot
disable_service() {
    # Local, named variables
    local str="Disabling ${1} service"
    printf "  %b %s..." "${INFO}" "${str}"
    # If systemctl exists,
    if is_command systemctl ; then
        # use that to disable the service
        systemctl disable "${1}" &> /dev/null
    # Otherwise,
    else
        # use update-rc.d to accomplish this
        update-rc.d "${1}" disable &> /dev/null
    fi
    printf "%b  %b %s...\\n" "${OVER}" "${TICK}" "${str}"
}

check_service_active() {
    # If systemctl exists,
    if is_command systemctl ; then
        # use that to check the status of the service
        systemctl is-enabled "${1}" &> /dev/null
    # Otherwise,
    else
        # fall back to service command
        service "${1}" status &> /dev/null
    fi
}

# Systemd-resolved's DNSStubListener and dnsmasq can't share port 53.
disable_resolved_stublistener() {
    printf "  %b Testing if systemd-resolved is enabled\\n" "${INFO}"
    # Check if Systemd-resolved's DNSStubListener is enabled and active on port 53
    if check_service_active "systemd-resolved"; then
        # Check if DNSStubListener is enabled
        printf "  %b  %b Testing if systemd-resolved DNSStub-Listener is active" "${OVER}" "${INFO}"
        if ( grep -E '#?DNSStubListener=yes' /etc/systemd/resolved.conf &> /dev/null ); then
            # Disable the DNSStubListener to unbind it from port 53
            # Note that this breaks dns functionality on host until dnsmasq/ftl are up and running
            printf "%b  %b Disabling systemd-resolved DNSStubListener" "${OVER}" "${TICK}"
            # Make a backup of the original /etc/systemd/resolved.conf
            # (This will need to be restored on uninstallation)
            sed -r -i.orig 's/#?DNSStubListener=yes/DNSStubListener=no/g' /etc/systemd/resolved.conf
            printf " and restarting systemd-resolved\\n"
            systemctl reload-or-restart systemd-resolved
        else
            printf "%b  %b Systemd-resolved does not need to be restarted\\n" "${OVER}" "${INFO}"
        fi
    else
        printf "%b  %b Systemd-resolved is not enabled\\n" "${OVER}" "${INFO}"
    fi
}

update_package_cache() {
    # Running apt-get update/upgrade with minimal output can cause some issues with
    # requiring user input (e.g password for phpmyadmin see #218)

    # Update package cache on apt based OSes. Do this every time since
    # it's quick and packages can be updated at any time.

    # Local, named variables
    local str="Update local cache of available packages"
    printf "  %b %s..." "${INFO}" "${str}"
    # Create a command from the package cache variable
    if eval "${UPDATE_PKG_CACHE}" &> /dev/null; then
        printf "%b  %b %s\\n" "${OVER}" "${TICK}" "${str}"
    # Otherwise,
    else
        # show an error and exit
        printf "%b  %b %s\\n" "${OVER}" "${CROSS}" "${str}"
        printf "  %bError: Unable to update package cache. Please try \"%s\"%b" "${COL_LIGHT_RED}" "${COL_LIGHT_RED}" "${COL_NC}"
        return 1
    fi
}

# Let user know if they have outdated packages on their system and
# advise them to run a package update at soonest possible.
notify_package_updates_available() {
    # Local, named variables
    local str="Checking ${PKG_MANAGER} for upgraded packages"
    printf "\\n  %b %s..." "${INFO}" "${str}"
    # Store the list of packages in a variable
    updatesToInstall=$(eval "${PKG_COUNT}")

    if [[ -d "/lib/modules/$(uname -r)" ]]; then
        if [[ "${updatesToInstall}" -eq 0 ]]; then
            printf "%b  %b %s... up to date!\\n\\n" "${OVER}" "${TICK}" "${str}"
        else
            printf "%b  %b %s... %s updates available\\n" "${OVER}" "${TICK}" "${str}" "${updatesToInstall}"
            printf "  %b %bIt is recommended to update your OS after installing the Pi-hole!%b\\n\\n" "${INFO}" "${COL_LIGHT_GREEN}" "${COL_NC}"
        fi
    else
        printf "%b  %b %s\\n" "${OVER}" "${CROSS}" "${str}"
        printf "      Kernel update detected. If the install fails, please reboot and try again\\n"
    fi
}

# What's this doing outside of a function in the middle of nowhere?
counter=0

install_dependent_packages() {
    # Local, named variables should be used here, especially for an iterator
    # Add one to the counter
    counter=$((counter+1))
    # If it equals 1,
    if [[ "${counter}" == 1 ]]; then
        #
        printf "  %b Installer Dependency checks...\\n" "${INFO}"
    else
        #
        printf "  %b Main Dependency checks...\\n" "${INFO}"
    fi

    # Install packages passed in via argument array
    # No spinner - conflicts with set -e
    declare -a argArray1=("${!1}")
    declare -a installArray

    # Debian based package install - debconf will download the entire package list
    # so we just create an array of packages not currently installed to cut down on the
    # amount of download traffic.
    # NOTE: We may be able to use this installArray in the future to create a list of package that were
    # installed by us, and remove only the installed packages, and not the entire list.
    if is_command debconf-apt-progress ; then
        # For each package,
        for i in "${argArray1[@]}"; do
            printf "  %b Checking for %s..." "${INFO}" "${i}"
            if dpkg-query -W -f='${Status}' "${i}" 2>/dev/null | grep "ok installed" &> /dev/null; then
                printf "%b  %b Checking for %s\\n" "${OVER}" "${TICK}" "${i}"
            else
                echo -e "${OVER}  ${INFO} Checking for $i (will be installed)"
                installArray+=("${i}")
            fi
        done
        if [[ "${#installArray[@]}" -gt 0 ]]; then
            test_dpkg_lock
            debconf-apt-progress -- "${PKG_INSTALL[@]}" "${installArray[@]}"
            return
        fi
        printf "\\n"
        return 0
    fi

    # Install Fedora/CentOS packages
    for i in "${argArray1[@]}"; do
        printf "  %b Checking for %s..." "${INFO}" "${i}"
        if ${PKG_MANAGER} -q list installed "${i}" &> /dev/null; then
            printf "%b  %b Checking for %s" "${OVER}" "${TICK}" "${i}"
        else
            printf "%b  %b Checking for %s (will be installed)" "${OVER}" "${INFO}" "${i}"
            installArray+=("${i}")
        fi
    done
    if [[ "${#installArray[@]}" -gt 0 ]]; then
        "${PKG_INSTALL[@]}" "${installArray[@]}" &> /dev/null
        return
    fi
    printf "\\n"
    return 0
}

# Install the Web interface dashboard
installPiholeWeb() {
    printf "\\n  %b Installing blocking page...\\n" "${INFO}"

    local str="Creating directory for blocking page, and copying files"
    printf "  %b %s..." "${INFO}" "${str}"
    # Install the directory
    install -d /var/www/html/pihole
    # and the blockpage
    install -D ${PI_HOLE_LOCAL_REPO}/advanced/{index,blockingpage}.* /var/www/html/pihole/

    # Remove superseded file
    if [[ -e "/var/www/html/pihole/index.js" ]]; then
        rm "/var/www/html/pihole/index.js"
    fi

    printf "%b  %b %s\\n" "${OVER}" "${TICK}" "${str}"

    local str="Backing up index.lighttpd.html"
    printf "  %b %s..." "${INFO}" "${str}"
    # If the default index file exists,
    if [[ -f "/var/www/html/index.lighttpd.html" ]]; then
        # back it up
        mv /var/www/html/index.lighttpd.html /var/www/html/index.lighttpd.orig
        printf "%b  %b %s\\n" "${OVER}" "${TICK}" "${str}"
    # Otherwise,
    else
        # don't do anything
        printf "%b  %b %s\\n" "${OVER}" "${CROSS}" "${str}"
        printf "      No default index.lighttpd.html file found... not backing up\\n"
    fi

    # Install Sudoers file
    local str="Installing sudoer file"
    printf "\\n  %b %s..." "${INFO}" "${str}"
    # Make the .d directory if it doesn't exist
    mkdir -p /etc/sudoers.d/
    # and copy in the pihole sudoers file
    cp ${PI_HOLE_LOCAL_REPO}/advanced/Templates/pihole.sudo /etc/sudoers.d/pihole
    # Add lighttpd user (OS dependent) to sudoers file
    echo "${LIGHTTPD_USER} ALL=NOPASSWD: /usr/local/bin/pihole" >> /etc/sudoers.d/pihole

    # If the Web server user is lighttpd,
    if [[ "$LIGHTTPD_USER" == "lighttpd" ]]; then
        # Allow executing pihole via sudo with Fedora
        # Usually /usr/local/bin is not permitted as directory for sudoable programs
        echo "Defaults secure_path = /sbin:/bin:/usr/sbin:/usr/bin:/usr/local/bin" >> /etc/sudoers.d/pihole
    fi
    # Set the strict permissions on the file
    chmod 0440 /etc/sudoers.d/pihole
    printf "%b  %b %s\\n" "${OVER}" "${TICK}" "${str}"
}

# Installs a cron file
installCron() {
    # Install the cron job
    local str="Installing latest Cron script"
    printf "\\n  %b %s..." "${INFO}" "${str}"
    # Copy the cron file over from the local repo
    cp ${PI_HOLE_LOCAL_REPO}/advanced/Templates/pihole.cron /etc/cron.d/pihole
    # Randomize gravity update time
    sed -i "s/59 1 /$((1 + RANDOM % 58)) $((3 + RANDOM % 2))/" /etc/cron.d/pihole
    # Randomize update checker time
    sed -i "s/59 17/$((1 + RANDOM % 58)) $((12 + RANDOM % 8))/" /etc/cron.d/pihole
    printf "%b  %b %s\\n" "${OVER}" "${TICK}" "${str}"
}

# Gravity is a very important script as it aggregates all of the domains into a single HOSTS formatted list,
# which is what Pi-hole needs to begin blocking ads
runGravity() {
    # Run gravity in the current shell
    { /opt/pihole/gravity.sh --force; }
}

# Check if the pihole user exists and create if it does not
create_pihole_user() {
    local str="Checking for user 'pihole'"
    printf "  %b %s..." "${INFO}" "${str}"
    # If the user pihole exists,
    if id -u pihole &> /dev/null; then
        # just show a success
        printf "%b  %b %s\\n" "${OVER}" "${TICK}" "${str}"
    # Otherwise,
    else
        printf "%b  %b %s" "${OVER}" "${CROSS}" "${str}"
        local str="Creating user 'pihole'"
        printf "%b  %b %s..." "${OVER}" "${INFO}" "${str}"
        # create her with the useradd command
        if useradd -r -s /usr/sbin/nologin pihole; then
          printf "%b  %b %s\\n" "${OVER}" "${TICK}" "${str}"
        else
          printf "%b  %b %s\\n" "${OVER}" "${CROSS}" "${str}"
        fi
    fi
}

# Allow HTTP and DNS traffic
configureFirewall() {
    printf "\\n"
    # If a firewall is running,
    if firewall-cmd --state &> /dev/null; then
        # ask if the user wants to install Pi-hole's default firewall rules
        whiptail --title "Firewall in use" --yesno "We have detected a running firewall\\n\\nPi-hole currently requires HTTP and DNS port access.\\n\\n\\n\\nInstall Pi-hole default firewall rules?" ${r} ${c} || \
        { printf "  %b Not installing firewall rulesets.\\n" "${INFO}"; return 0; }
        printf "  %b Configuring FirewallD for httpd and pihole-FTL\\n" "${TICK}"
        # Allow HTTP and DNS traffic
        firewall-cmd --permanent --add-service=http --add-service=dns
        # Reload the firewall to apply these changes
        firewall-cmd --reload
        return 0
        # Check for proper kernel modules to prevent failure
    elif modinfo ip_tables &> /dev/null && is_command iptables ; then
    # If chain Policy is not ACCEPT or last Rule is not ACCEPT
    # then check and insert our Rules above the DROP/REJECT Rule.
        if iptables -S INPUT | head -n1 | grep -qv '^-P.*ACCEPT$' || iptables -S INPUT | tail -n1 | grep -qv '^-\(A\|P\).*ACCEPT$'; then
            whiptail --title "Firewall in use" --yesno "We have detected a running firewall\\n\\nPi-hole currently requires HTTP and DNS port access.\\n\\n\\n\\nInstall Pi-hole default firewall rules?" ${r} ${c} || \
            { printf "  %b Not installing firewall rulesets.\\n" "${INFO}"; return 0; }
            printf "  %b Installing new IPTables firewall rulesets\\n" "${TICK}"
            # Check chain first, otherwise a new rule will duplicate old ones
            iptables -C INPUT -p tcp -m tcp --dport 80 -j ACCEPT &> /dev/null || iptables -I INPUT 1 -p tcp -m tcp --dport 80 -j ACCEPT
            iptables -C INPUT -p tcp -m tcp --dport 53 -j ACCEPT &> /dev/null || iptables -I INPUT 1 -p tcp -m tcp --dport 53 -j ACCEPT
            iptables -C INPUT -p udp -m udp --dport 53 -j ACCEPT &> /dev/null || iptables -I INPUT 1 -p udp -m udp --dport 53 -j ACCEPT
            iptables -C INPUT -p tcp -m tcp --dport 4711:4720 -i lo -j ACCEPT &> /dev/null || iptables -I INPUT 1 -p tcp -m tcp --dport 4711:4720 -i lo -j ACCEPT
            return 0
        fi
    # Otherwise,
    else
        # no firewall is running
        printf "  %b No active firewall detected.. skipping firewall configuration\\n" "${INFO}"
        # so just exit
        return 0
    fi
    printf "  %b Skipping firewall configuration\\n" "${INFO}"
}

#
finalExports() {
    # If the Web interface is not set to be installed,
    if [[ "${INSTALL_WEB_INTERFACE}" == false ]]; then
        # and if there is not an IPv4 address,
        if [[ "${IPV4_ADDRESS}" ]]; then
            # there is no block page, so set IPv4 to 0.0.0.0 (all IP addresses)
            IPV4_ADDRESS="0.0.0.0"
        fi
        if [[ "${IPV6_ADDRESS}" ]]; then
            # and IPv6 to ::/0
            IPV6_ADDRESS="::/0"
        fi
    fi

    # If the setup variable file exists,
    if [[ -e "${setupVars}" ]]; then
        # update the variables in the file
        sed -i.update.bak '/PIHOLE_INTERFACE/d;/IPV4_ADDRESS/d;/IPV6_ADDRESS/d;/PIHOLE_DNS_1/d;/PIHOLE_DNS_2/d;/QUERY_LOGGING/d;/INSTALL_WEB_SERVER/d;/INSTALL_WEB_INTERFACE/d;/LIGHTTPD_ENABLED/d;' "${setupVars}"
    fi
    # echo the information to the user
    {
    echo "PIHOLE_INTERFACE=${PIHOLE_INTERFACE}"
    echo "IPV4_ADDRESS=${IPV4_ADDRESS}"
    echo "IPV6_ADDRESS=${IPV6_ADDRESS}"
    echo "PIHOLE_DNS_1=${PIHOLE_DNS_1}"
    echo "PIHOLE_DNS_2=${PIHOLE_DNS_2}"
    echo "QUERY_LOGGING=${QUERY_LOGGING}"
    echo "INSTALL_WEB_SERVER=${INSTALL_WEB_SERVER}"
    echo "INSTALL_WEB_INTERFACE=${INSTALL_WEB_INTERFACE}"
    echo "LIGHTTPD_ENABLED=${LIGHTTPD_ENABLED}"
    }>> "${setupVars}"

    # Set the privacy level
    sed -i '/PRIVACYLEVEL/d' "${PI_HOLE_CONFIG_DIR}/pihole-FTL.conf"
    echo "PRIVACYLEVEL=${PRIVACY_LEVEL}" >> "${PI_HOLE_CONFIG_DIR}/pihole-FTL.conf"

    # Bring in the current settings and the functions to manipulate them
    source "${setupVars}"
    source "${PI_HOLE_LOCAL_REPO}/advanced/Scripts/webpage.sh"

    # Look for DNS server settings which would have to be reapplied
    ProcessDNSSettings

    # Look for DHCP server settings which would have to be reapplied
    ProcessDHCPSettings
}

# Install the logrotate script
installLogrotate() {

    local str="Installing latest logrotate script"
    printf "\\n  %b %s..." "${INFO}" "${str}"
    # Copy the file over from the local repo
    cp ${PI_HOLE_LOCAL_REPO}/advanced/Templates/logrotate /etc/pihole/logrotate
    # Different operating systems have different user / group
    # settings for logrotate that makes it impossible to create
    # a static logrotate file that will work with e.g.
    # Rasbian and Ubuntu at the same time. Hence, we have to
    # customize the logrotate script here in order to reflect
    # the local properties of the /var/log directory
    logusergroup="$(stat -c '%U %G' /var/log)"
    # If the variable has a value,
    if [[ ! -z "${logusergroup}" ]]; then
        #
        sed -i "s/# su #/su ${logusergroup}/g;" /etc/pihole/logrotate
    fi
    printf "%b  %b %s\\n" "${OVER}" "${TICK}" "${str}"
}

# At some point in the future this list can be pruned, for now we'll need it to ensure updates don't break.
# Refactoring of install script has changed the name of a couple of variables. Sort them out here.
accountForRefactor() {
    sed -i 's/piholeInterface/PIHOLE_INTERFACE/g' ${setupVars}
    sed -i 's/IPv4_address/IPV4_ADDRESS/g' ${setupVars}
    sed -i 's/IPv4addr/IPV4_ADDRESS/g' ${setupVars}
    sed -i 's/IPv6_address/IPV6_ADDRESS/g' ${setupVars}
    sed -i 's/piholeIPv6/IPV6_ADDRESS/g' ${setupVars}
    sed -i 's/piholeDNS1/PIHOLE_DNS_1/g' ${setupVars}
    sed -i 's/piholeDNS2/PIHOLE_DNS_2/g' ${setupVars}
    sed -i 's/^INSTALL_WEB=/INSTALL_WEB_INTERFACE=/' ${setupVars}
    # Add 'INSTALL_WEB_SERVER', if its not been applied already: https://github.com/pi-hole/pi-hole/pull/2115
    if ! grep -q '^INSTALL_WEB_SERVER=' ${setupVars}; then
        local webserver_installed=false
        if grep -q '^INSTALL_WEB_INTERFACE=true' ${setupVars}; then
            webserver_installed=true
        fi
        echo -e "INSTALL_WEB_SERVER=$webserver_installed" >> ${setupVars}
    fi
}

# Install base files and web interface
installPihole() {
    # Create the pihole user
    create_pihole_user

    # If the user wants to install the Web interface,
    if [[ "${INSTALL_WEB_INTERFACE}" == true ]]; then
        if [[ ! -d "/var/www/html" ]]; then
            # make the Web directory if necessary
            mkdir -p /var/www/html
        fi

        if [[ "${INSTALL_WEB_SERVER}" == true ]]; then
            # Set the owner and permissions
            chown ${LIGHTTPD_USER}:${LIGHTTPD_GROUP} /var/www/html
            chmod 775 /var/www/html
            # Give pihole access to the Web server group
            usermod -a -G ${LIGHTTPD_GROUP} pihole
            # If the lighttpd command is executable,
            if is_command lighty-enable-mod ; then
                # enable fastcgi and fastcgi-php
                lighty-enable-mod fastcgi fastcgi-php > /dev/null || true
            else
                # Otherwise, show info about installing them
                printf "  %b Warning: 'lighty-enable-mod' utility not found\\n" "${INFO}"
                printf "      Please ensure fastcgi is enabled if you experience issues\\n"
            fi
        fi
    fi
    # For updates and unattended install.
    if [[ "${useUpdateVars}" == true ]]; then
        accountForRefactor
    fi
    # Install base files and web interface
    if ! installScripts; then
        printf "  %b Failure in dependent script copy function.\\n" "${CROSS}"
        exit 1
    fi
    # Install config files
    if ! installConfigs; then
        printf "  %b Failure in dependent config copy function.\\n" "${CROSS}"
        exit 1
    fi
    # If the user wants to install the dashboard,
    if [[ "${INSTALL_WEB_INTERFACE}" == true ]]; then
        # do so
        installPiholeWeb
    fi
    # Install the cron file
    installCron
    # Install the logrotate file
    installLogrotate
    # Check if dnsmasq is present. If so, disable it and back up any possible
    # config file
    disable_dnsmasq
    # Configure the firewall
    if [[ "${useUpdateVars}" == false ]]; then
        configureFirewall
    fi

    # install a man page entry for pihole
    install_manpage

    # Update setupvars.conf with any variables that may or may not have been changed during the install
    finalExports
}

# SELinux
checkSelinux() {
    # If the getenforce command exists,
    if is_command getenforce ; then
        # Store the current mode in a variable
        enforceMode=$(getenforce)
        printf "\\n  %b SELinux mode detected: %s\\n" "${INFO}" "${enforceMode}"

        # If it's enforcing,
        if [[ "${enforceMode}" == "Enforcing" ]]; then
            # Explain Pi-hole does not support it yet
            whiptail --defaultno --title "SELinux Enforcing Detected" --yesno "SELinux is being ENFORCED on your system! \\n\\nPi-hole currently does not support SELinux, but you may still continue with the installation.\\n\\nNote: Web Admin will not be fully functional unless you set your policies correctly\\n\\nContinue installing Pi-hole?" ${r} ${c} || \
            { printf "\\n  %bSELinux Enforcing detected, exiting installer%b\\n" "${COL_LIGHT_RED}" "${COL_NC}"; exit 1; }
            printf "  %b Continuing installation with SELinux Enforcing\\n" "${INFO}"
            printf "      %b Please refer to official SELinux documentation to create a custom policy\\n" "${INFO}"
        fi
    fi
}

# Installation complete message with instructions for the user
displayFinalMessage() {
    # If
    if [[ "${#1}" -gt 0 ]] ; then
        pwstring="$1"
        # else, if the dashboard password in the setup variables exists,
    elif [[ $(grep 'WEBPASSWORD' -c /etc/pihole/setupVars.conf) -gt 0 ]]; then
        # set a variable for evaluation later
        pwstring="unchanged"
    else
        # set a variable for evaluation later
        pwstring="NOT SET"
    fi
    # If the user wants to install the dashboard,
    if [[ "${INSTALL_WEB_INTERFACE}" == true ]]; then
        # Store a message in a variable and display it
        additional="View the web interface at http://pi.hole/admin or http://${IPV4_ADDRESS%/*}/admin

Your Admin Webpage login password is ${pwstring}"
   fi

    # Final completion message to user
    whiptail --msgbox --backtitle "Make it so." --title "Installation Complete!" "Configure your devices to use the Pi-hole as their DNS server using:

IPv4:	${IPV4_ADDRESS%/*}
IPv6:	${IPV6_ADDRESS:-"Not Configured"}

If you set a new IP address, you should restart the Pi.

The install log is in /etc/pihole.

${additional}" ${r} ${c}
}

update_dialogs() {
    # If pihole -r "reconfigure" option was selected,
    if [[ "${reconfigure}" = true ]]; then
        # set some variables that will be used
        opt1a="Repair"
        opt1b="This will retain existing settings"
        strAdd="You will remain on the same version"
    # Otherwise,
    else
        # set some variables with different values
        opt1a="Update"
        opt1b="This will retain existing settings."
        strAdd="You will be updated to the latest version."
    fi
    opt2a="Reconfigure"
    opt2b="This will reset your Pi-hole and allow you to enter new settings."

    # Display the information to the user
    UpdateCmd=$(whiptail --title "Existing Install Detected!" --menu "\\n\\nWe have detected an existing install.\\n\\nPlease choose from the following options: \\n($strAdd)" ${r} ${c} 2 \
    "${opt1a}"  "${opt1b}" \
    "${opt2a}"  "${opt2b}" 3>&2 2>&1 1>&3) || \
    { printf "  %bCancel was selected, exiting installer%b\\n" "${COL_LIGHT_RED}" "${COL_NC}"; exit 1; }

    # Set the variable based on if the user chooses
    case ${UpdateCmd} in
        # repair, or
        ${opt1a})
            printf "  %b %s option selected\\n" "${INFO}" "${opt1a}"
            useUpdateVars=true
            ;;
        # reconfigure,
        ${opt2a})
            printf "  %b %s option selected\\n" "${INFO}" "${opt2a}"
            useUpdateVars=false
            ;;
    esac
}

check_download_exists() {
    status=$(curl --head --silent "https://ftl.pi-hole.net/${1}" | head -n 1)
    if grep -q "404" <<< "$status"; then
        return 1
    else
        return 0
    fi
}

fully_fetch_repo() {
    # Add upstream branches to shallow clone
    local directory="${1}"

    cd "${directory}" || return 1
    if is_repo "${directory}"; then
        git remote set-branches origin '*' || return 1
        git fetch --quiet || return 1
    else
        return 1
    fi
    return 0
}

get_available_branches() {
    # Return available branches
    local directory
    directory="${1}"
    local output

    cd "${directory}" || return 1
    # Get reachable remote branches, but store STDERR as STDOUT variable
    output=$( { git ls-remote --heads --quiet | cut -d'/' -f3- -; } 2>&1 )
    # echo status for calling function to capture
    echo "$output"
    return
}

fetch_checkout_pull_branch() {
    # Check out specified branch
    local directory
    directory="${1}"
    local branch
    branch="${2}"

    # Set the reference for the requested branch, fetch, check it put and pull it
    cd "${directory}" || return 1
    git remote set-branches origin "${branch}" || return 1
    git stash --all --quiet &> /dev/null || true
    git clean --quiet --force -d || true
    git fetch --quiet || return 1
    checkout_pull_branch "${directory}" "${branch}" || return 1
}

checkout_pull_branch() {
    # Check out specified branch
    local directory
    directory="${1}"
    local branch
    branch="${2}"
    local oldbranch

    cd "${directory}" || return 1

    oldbranch="$(git symbolic-ref HEAD)"

    str="Switching to branch: '${branch}' from '${oldbranch}'"
    printf "  %b %s" "${INFO}" "$str"
    git checkout "${branch}" --quiet || return 1
    printf "%b  %b %s\\n" "${OVER}" "${TICK}" "$str"

    git_pull=$(git pull || return 1)

    if [[ "$git_pull" == *"up-to-date"* ]]; then
        printf "  %b %s\\n" "${INFO}" "${git_pull}"
    else
        printf "%s\\n" "$git_pull"
    fi

    return 0
}

clone_or_update_repos() {
    # If the user wants to reconfigure,
    if [[ "${reconfigure}" == true ]]; then
        printf "  %b Performing reconfiguration, skipping download of local repos\\n" "${INFO}"
        # Reset the Core repo
        resetRepo ${PI_HOLE_LOCAL_REPO} || \
        { printf "  %bUnable to reset %s, exiting installer%b\\n" "${COL_LIGHT_RED}" "${PI_HOLE_LOCAL_REPO}" "${COL_NC}"; \
        exit 1; \
        }
        # If the Web interface was installed,
        if [[ "${INSTALL_WEB_INTERFACE}" == true ]]; then
            # reset it's repo
            resetRepo ${webInterfaceDir} || \
            { printf "  %bUnable to reset %s, exiting installer%b\\n" "${COL_LIGHT_RED}" "${webInterfaceDir}" "${COL_NC}"; \
            exit 1; \
            }
        fi
    # Otherwise, a repair is happening
    else
        # so get git files for Core
        getGitFiles ${PI_HOLE_LOCAL_REPO} ${piholeGitUrl} || \
        { printf "  %bUnable to clone %s into %s, unable to continue%b\\n" "${COL_LIGHT_RED}" "${piholeGitUrl}" "${PI_HOLE_LOCAL_REPO}" "${COL_NC}"; \
        exit 1; \
        }
        # If the Web interface was installed,
        if [[ "${INSTALL_WEB_INTERFACE}" == true ]]; then
            # get the Web git files
            getGitFiles ${webInterfaceDir} ${webInterfaceGitUrl} || \
            { printf "  %bUnable to clone %s into ${webInterfaceDir}, exiting installer%b\\n" "${COL_LIGHT_RED}" "${webInterfaceGitUrl}" "${COL_NC}"; \
            exit 1; \
            }
        fi
    fi
}

# Download FTL binary to random temp directory and install FTL binary
FTLinstall() {
    # Local, named variables
    local latesttag
    local str="Downloading and Installing FTL"
    printf "  %b %s..." "${INFO}" "${str}"

    # Find the latest version tag for FTL
    latesttag=$(curl -sI https://github.com/pi-hole/FTL/releases/latest | grep "Location" | awk -F '/' '{print $NF}')
    # Tags should always start with v, check for that.
    if [[ ! "${latesttag}" == v* ]]; then
        printf "%b  %b %s\\n" "${OVER}" "${CROSS}" "${str}"
        printf "  %bError: Unable to get latest release location from GitHub%b\\n" "${COL_LIGHT_RED}" "${COL_NC}"
        return 1
    fi

    # Move into the temp ftl directory
    pushd "$(mktemp -d)" > /dev/null || { printf "Unable to make temporary directory for FTL binary download\\n"; return 1; }

    # Always replace pihole-FTL.service
    install -T -m 0755 "${PI_HOLE_LOCAL_REPO}/advanced/Templates/pihole-FTL.service" "/etc/init.d/pihole-FTL"

    local ftlBranch
    local url

    if [[ -f "/etc/pihole/ftlbranch" ]];then
        ftlBranch=$(</etc/pihole/ftlbranch)
    else
        ftlBranch="master"
    fi

    # Determine which version of FTL to download
    if [[ "${ftlBranch}" == "master" ]];then
        url="https://github.com/pi-hole/FTL/releases/download/${latesttag%$'\r'}"
    else
        url="https://ftl.pi-hole.net/${ftlBranch}"
    fi

    # If the download worked,
    if curl -sSL --fail "${url}/${binary}" -o "${binary}"; then
        # get sha1 of the binary we just downloaded for verification.
        curl -sSL --fail "${url}/${binary}.sha1" -o "${binary}.sha1"

        # If we downloaded binary file (as opposed to text),
        if sha1sum --status --quiet -c "${binary}".sha1; then
            printf "transferred... "

<<<<<<< HEAD
            # Before stopping FTL, we download the macvendor database
            curl -sSL "https://ftl.pi-hole.net/macvendor.db" -o "${PI_HOLE_CONFIG_DIR}/macvendor.db" || true

            # Stop FTL
=======
            # Stop pihole-FTL service if available
>>>>>>> 69919ac8
            stop_service pihole-FTL &> /dev/null

            # Install the new version with the correct permissions
            install -T -m 0755 "${binary}" /usr/bin/pihole-FTL

            # Move back into the original directory the user was in
            popd > /dev/null || { printf "Unable to return to original directory after FTL binary download.\\n"; return 1; }

            # Installed the FTL service
            printf "%b  %b %s\\n" "${OVER}" "${TICK}" "${str}"
            return 0
        # Otherwise,
        else
            # the download failed, so just go back to the original directory
            popd > /dev/null || { printf "Unable to return to original directory after FTL binary download.\\n"; return 1; }
            printf "%b  %b %s\\n" "${OVER}" "${CROSS}" "${str}"
            printf "  %bError: Download of %s/%s failed (checksum error)%b\\n" "${COL_LIGHT_RED}" "${url}" "${binary}" "${COL_NC}"
            return 1
        fi
    # Otherwise,
    else
        popd > /dev/null || { printf "Unable to return to original directory after FTL binary download.\\n"; return 1; }
        printf "%b  %b %s\\n" "${OVER}" "${CROSS}" "${str}"
        # The URL could not be found
        printf "  %bError: URL %s/%s not found%b\\n" "${COL_LIGHT_RED}" "${url}" "${binary}" "${COL_NC}"
        return 1
    fi
}

disable_dnsmasq() {
    # dnsmasq can now be stopped and disabled if it exists
    if which dnsmasq &> /dev/null; then
        if check_service_active "dnsmasq";then
            printf "  %b FTL can now resolve DNS Queries without dnsmasq running separately\\n" "${INFO}"
            stop_service dnsmasq
            disable_service dnsmasq
        fi
    fi

    # Backup existing /etc/dnsmasq.conf if present and ensure that
    # /etc/dnsmasq.conf contains only "conf-dir=/etc/dnsmasq.d"
    local conffile="/etc/dnsmasq.conf"
    if [[ -f "${conffile}" ]]; then
        printf "  %b Backing up %s to %s.old\\n" "${INFO}" "${conffile}" "${conffile}"
        mv "${conffile}" "${conffile}.old"
    fi
    # Create /etc/dnsmasq.conf
    echo "conf-dir=/etc/dnsmasq.d" > "${conffile}"
}

get_binary_name() {
    # This gives the machine architecture which may be different from the OS architecture...
    local machine
    machine=$(uname -m)

    local str="Detecting architecture"
    printf "  %b %s..." "${INFO}" "${str}"
    # If the machine is arm or aarch
    if [[ "${machine}" == "arm"* || "${machine}" == *"aarch"* ]]; then
        # ARM
        #
        local rev
        rev=$(uname -m | sed "s/[^0-9]//g;")
        #
        local lib
        lib=$(ldd /bin/ls | grep -E '^\s*/lib' | awk '{ print $1 }')
        #
        if [[ "${lib}" == "/lib/ld-linux-aarch64.so.1" ]]; then
            printf "%b  %b Detected ARM-aarch64 architecture\\n" "${OVER}" "${TICK}"
            # set the binary to be used
            binary="pihole-FTL-aarch64-linux-gnu"
        #
        elif [[ "${lib}" == "/lib/ld-linux-armhf.so.3" ]]; then
            #
            if [[ "${rev}" -gt 6 ]]; then
                printf "%b  %b Detected ARM-hf architecture (armv7+)\\n" "${OVER}" "${TICK}"
                # set the binary to be used
                binary="pihole-FTL-arm-linux-gnueabihf"
            # Otherwise,
            else
                printf "%b  %b Detected ARM-hf architecture (armv6 or lower) Using ARM binary\\n" "${OVER}" "${TICK}"
                # set the binary to be used
                binary="pihole-FTL-arm-linux-gnueabi"
            fi
        else
            printf "%b  %b Detected ARM architecture\\n" "${OVER}" "${TICK}"
            # set the binary to be used
            binary="pihole-FTL-arm-linux-gnueabi"
        fi
    elif [[ "${machine}" == "x86_64" ]]; then
        # This gives the architecture of packages dpkg installs (for example, "i386")
        local dpkgarch
        dpkgarch=$(dpkg --print-architecture 2> /dev/null)

        # Special case: This is a 32 bit OS, installed on a 64 bit machine
        # -> change machine architecture to download the 32 bit executable
        if [[ "${dpkgarch}" == "i386" ]]; then
            printf "%b  %b Detected 32bit (i686) architecture\\n" "${OVER}" "${TICK}"
            binary="pihole-FTL-linux-x86_32"
        else
            # 64bit
            printf "%b  %b Detected x86_64 architecture\\n" "${OVER}" "${TICK}"
            # set the binary to be used
            binary="pihole-FTL-linux-x86_64"
        fi
    else
        # Something else - we try to use 32bit executable and warn the user
        if [[ ! "${machine}" == "i686" ]]; then
            printf "%b  %b %s...\\n" "${OVER}" "${CROSS}" "${str}"
            printf "  %b %bNot able to detect architecture (unknown: %s), trying 32bit executable%b\\n" "${INFO}" "${COL_LIGHT_RED}" "${machine}" "${COL_NC}"
            printf "  %b Contact Pi-hole Support if you experience issues (e.g: FTL not running)\\n" "${INFO}"
        else
            printf "%b  %b Detected 32bit (i686) architecture\\n" "${OVER}" "${TICK}"
        fi
        binary="pihole-FTL-linux-x86_32"
    fi
}

FTLcheckUpdate() {
    get_binary_name

    #In the next section we check to see if FTL is already installed (in case of pihole -r).
    #If the installed version matches the latest version, then check the installed sha1sum of the binary vs the remote sha1sum. If they do not match, then download
    printf "  %b Checking for existing FTL binary...\\n" "${INFO}"

    local ftlLoc
    ftlLoc=$(which pihole-FTL 2>/dev/null)

    local ftlBranch

    if [[ -f "/etc/pihole/ftlbranch" ]];then
        ftlBranch=$(</etc/pihole/ftlbranch)
    else
        ftlBranch="master"
    fi

    local remoteSha1
    local localSha1

    # if dnsmasq exists and is running at this point, force reinstall of FTL Binary
    if which dnsmasq &> /dev/null; then
        if check_service_active "dnsmasq";then
            return 0
        fi
    fi

    if [[ ! "${ftlBranch}" == "master" ]]; then
        #Check whether or not the binary for this FTL branch actually exists. If not, then there is no update!
        local path
        path="${ftlBranch}/${binary}"
        # shellcheck disable=SC1090
        if ! check_download_exists "$path"; then
            printf "  %b Branch \"%s\" is not available.\\n" "${INFO}" "${ftlBranch}"
            printf "  %b Use %bpihole checkout ftl [branchname]%b to switch to a valid branch.\\n" "${INFO}" "${COL_LIGHT_GREEN}" "${COL_NC}"
            return 2
        fi

        if [[ ${ftlLoc} ]]; then
            # We already have a pihole-FTL binary downloaded.
            # Alt branches don't have a tagged version against them, so just confirm the checksum of the local vs remote to decide whether we download or not
            remoteSha1=$(curl -sSL --fail "https://ftl.pi-hole.net/${ftlBranch}/${binary}.sha1" | cut -d ' ' -f 1)
            localSha1=$(sha1sum "$(which pihole-FTL)" | cut -d ' ' -f 1)

            if [[ "${remoteSha1}" != "${localSha1}" ]]; then
                printf "  %b Checksums do not match, downloading from ftl.pi-hole.net.\\n" "${INFO}"
                return 0
            else
                printf "  %b Checksum of installed binary matches remote. No need to download!\\n" "${INFO}"
                return 1
            fi
        else
            return 0
        fi
    else
        if [[ ${ftlLoc} ]]; then
            local FTLversion
            FTLversion=$(/usr/bin/pihole-FTL tag)
            local FTLlatesttag
            FTLlatesttag=$(curl -sI https://github.com/pi-hole/FTL/releases/latest | grep 'Location' | awk -F '/' '{print $NF}' | tr -d '\r\n')

            if [[ "${FTLversion}" != "${FTLlatesttag}" ]]; then
                return 0
            else
                printf "  %b Latest FTL Binary already installed (%s). Confirming Checksum...\\n" "${INFO}" "${FTLlatesttag}"

                remoteSha1=$(curl -sSL --fail "https://github.com/pi-hole/FTL/releases/download/${FTLversion%$'\r'}/${binary}.sha1" | cut -d ' ' -f 1)
                localSha1=$(sha1sum "$(which pihole-FTL)" | cut -d ' ' -f 1)

                if [[ "${remoteSha1}" != "${localSha1}" ]]; then
                    printf "  %b Corruption detected...\\n" "${INFO}"
                    return 0
                else
                    printf "  %b Checksum correct. No need to download!\\n" "${INFO}"
                    return 1
                fi
            fi
        else
            return 0
        fi
    fi
}

# Detect suitable FTL binary platform
FTLdetect() {
    printf "\\n  %b FTL Checks...\\n\\n" "${INFO}"

    if FTLcheckUpdate ; then
        FTLinstall || return 1
    fi
}

make_temporary_log() {
    # Create a random temporary file for the log
    TEMPLOG=$(mktemp /tmp/pihole_temp.XXXXXX)
    # Open handle 3 for templog
    # https://stackoverflow.com/questions/18460186/writing-outputs-to-log-file-and-console
    exec 3>"$TEMPLOG"
    # Delete templog, but allow for addressing via file handle
    # This lets us write to the log without having a temporary file on the drive, which
    # is meant to be a security measure so there is not a lingering file on the drive during the install process
    rm "$TEMPLOG"
}

copy_to_install_log() {
    # Copy the contents of file descriptor 3 into the install log
    # Since we use color codes such as '\e[1;33m', they should be removed
    sed 's/\[[0-9;]\{1,5\}m//g' < /proc/$$/fd/3 > "${installLogLoc}"
}

main() {
    ######## FIRST CHECK ########
    # Must be root to install
    local str="Root user check"
    printf "\\n"

    # If the user's id is zero,
    if [[ "${EUID}" -eq 0 ]]; then
        # they are root and all is good
        printf "  %b %s\\n" "${TICK}" "${str}"
        # Show the Pi-hole logo so people know it's genuine since the logo and name are trademarked
        show_ascii_berry
        make_temporary_log
    # Otherwise,
    else
        # They do not have enough privileges, so let the user know
        printf "  %b %s\\n" "${CROSS}" "${str}"
        printf "  %b %bScript called with non-root privileges%b\\n" "${INFO}" "${COL_LIGHT_RED}" "${COL_NC}"
        printf "      The Pi-hole requires elevated privileges to install and run\\n"
        printf "      Please check the installer for any concerns regarding this requirement\\n"
        printf "      Make sure to download this script from a trusted source\\n\\n"
        printf "  %b Sudo utility check" "${INFO}"

        # If the sudo command exists,
        if is_command sudo ; then
            printf "%b  %b Sudo utility check\\n" "${OVER}"  "${TICK}"
            # Download the install script and run it with admin rights
            exec curl -sSL https://raw.githubusercontent.com/pi-hole/pi-hole/master/automated%20install/basic-install.sh | sudo bash "$@"
            exit $?
        # Otherwise,
        else
            # Let them know they need to run it as root
            printf "%b  %b Sudo utility check\\n" "${OVER}" "${CROSS}"
            printf "  %b Sudo is needed for the Web Interface to run pihole commands\\n\\n" "${INFO}"
            printf "  %b %bPlease re-run this installer as root${COL_NC}\\n" "${INFO}" "${COL_LIGHT_RED}"
            exit 1
        fi
    fi

    # Check for supported distribution
    distro_check

    # If the setup variable file exists,
    if [[ -f "${setupVars}" ]]; then
        # if it's running unattended,
        if [[ "${runUnattended}" == true ]]; then
            printf "  %b Performing unattended setup, no whiptail dialogs will be displayed\\n" "${INFO}"
            # Use the setup variables
            useUpdateVars=true
            # also disable debconf-apt-progress dialogs
            export DEBIAN_FRONTEND="noninteractive"
        # Otherwise,
        else
            # show the available options (repair/reconfigure)
            update_dialogs
        fi
    fi

    # Start the installer
    # Verify there is enough disk space for the install
    if [[ "${skipSpaceCheck}" == true ]]; then
        printf "  %b Skipping free disk space verification\\n" "${INFO}"
    else
        verifyFreeDiskSpace
    fi

    # Update package cache
    update_package_cache || exit 1

    # Notify user of package availability
    notify_package_updates_available

    # Install packages used by this installation script
    install_dependent_packages INSTALLER_DEPS[@]

    # Check if SELinux is Enforcing
    checkSelinux

    if [[ "${useUpdateVars}" == false ]]; then
        # Display welcome dialogs
        welcomeDialogs
        # Create directory for Pi-hole storage
        mkdir -p /etc/pihole/
        # Determine available interfaces
        get_available_interfaces
        # Find interfaces and let the user choose one
        chooseInterface
        # Decide what upstream DNS Servers to use
        setDNS
        # Give the user a choice of blocklists to include in their install. Or not.
        chooseBlocklists
        # Let the user decide if they want to block ads over IPv4 and/or IPv6
        use4andor6
        # Let the user decide if they want the web interface to be installed automatically
        setAdminFlag
        # Let the user decide if they want query logging enabled...
        setLogging
        # Let the user decide the FTL privacy level
        setPrivacyLevel
    else
        # Setup adlist file if not exists
        installDefaultBlocklists

        # Source ${setupVars} to use predefined user variables in the functions
        source ${setupVars}

        # Get the privacy level if it exists (default is 0)
        if [[ -f "${PI_HOLE_CONFIG_DIR}/pihole-FTL.conf" ]]; then
            PRIVACY_LEVEL=$(sed -ne 's/PRIVACYLEVEL=\(.*\)/\1/p' "${PI_HOLE_CONFIG_DIR}/pihole-FTL.conf")

            # If no setting was found, default to 0
            PRIVACY_LEVEL="${PRIVACY_LEVEL:-0}"
        fi
    fi
    # Clone/Update the repos
    clone_or_update_repos

    # Install the Core dependencies
    local dep_install_list=("${PIHOLE_DEPS[@]}")
    if [[ "${INSTALL_WEB_SERVER}" == true ]]; then
        # Install the Web dependencies
        dep_install_list+=("${PIHOLE_WEB_DEPS[@]}")
    fi

    install_dependent_packages dep_install_list[@]
    unset dep_install_list

    # On some systems, lighttpd is not enabled on first install. We need to enable it here if the user
    # has chosen to install the web interface, else the `LIGHTTPD_ENABLED` check will fail
    if [[ "${INSTALL_WEB_SERVER}" == true ]]; then
        enable_service lighttpd
    fi
    # Determine if lighttpd is correctly enabled
    if check_service_active "lighttpd"; then
        LIGHTTPD_ENABLED=true
    else
        LIGHTTPD_ENABLED=false
    fi
    # Check if FTL is installed - do this early on as FTL is a hard dependency for Pi-hole
    if ! FTLdetect; then
        printf "  %b FTL Engine not installed\\n" "${CROSS}"
        exit 1
    fi

    # Install and log everything to a file
    installPihole | tee -a /proc/$$/fd/3

    # Copy the temp log file into final log location for storage
    copy_to_install_log

    if [[ "${INSTALL_WEB_INTERFACE}" == true ]]; then
        # Add password to web UI if there is none
        pw=""
        # If no password is set,
        if [[ $(grep 'WEBPASSWORD' -c /etc/pihole/setupVars.conf) == 0 ]] ; then
            # generate a random password
            pw=$(tr -dc _A-Z-a-z-0-9 < /dev/urandom | head -c 8)
            # shellcheck disable=SC1091
            . /opt/pihole/webpage.sh
            echo "WEBPASSWORD=$(HashPassword ${pw})" >> ${setupVars}
        fi
    fi

    # Check for and disable systemd-resolved-DNSStubListener before reloading resolved
    # DNSStubListener needs to remain in place for installer to download needed files,
    # so this change needs to be made after installation is complete,
    # but before starting or resarting the dnsmasq or ftl services
    disable_resolved_stublistener

    # If the Web server was installed,
    if [[ "${INSTALL_WEB_SERVER}" == true ]]; then

        if [[ "${LIGHTTPD_ENABLED}" == true ]]; then
            restart_service lighttpd
            enable_service lighttpd
        else
            printf "  %b Lighttpd is disabled, skipping service restart\\n" "${INFO}"
        fi
    fi

    printf "  %b Restarting services...\\n" "${INFO}"
    # Start services

    # Enable FTL
    # Ensure the service is enabled before trying to start it
    # Fixes a problem reported on Ubuntu 18.04 where trying to start
    # the service before enabling causes installer to exit
    enable_service pihole-FTL
    restart_service pihole-FTL

    # Download and compile the aggregated block list
    runGravity

    # Force an update of the updatechecker
    /opt/pihole/updatecheck.sh
    /opt/pihole/updatecheck.sh x remote

    if [[ "${useUpdateVars}" == false ]]; then
        displayFinalMessage "${pw}"
    fi

    # If the Web interface was installed,
    if [[ "${INSTALL_WEB_INTERFACE}" == true ]]; then
        # If there is a password,
        if (( ${#pw} > 0 )) ; then
            # display the password
            printf "  %b Web Interface password: %b%s%b\\n" "${INFO}" "${COL_LIGHT_GREEN}" "${pw}" "${COL_NC}"
            printf "  %b This can be changed using 'pihole -a -p'\\n\\n" "${INFO}"
        fi
    fi

    if [[ "${useUpdateVars}" == false ]]; then
        # If the Web interface was installed,
        if [[ "${INSTALL_WEB_INTERFACE}" == true ]]; then
            printf "  %b View the web interface at http://pi.hole/admin or http://%s/admin\\n\\n" "${INFO}" "${IPV4_ADDRESS%/*}"
        fi
        # Explain to the user how to use Pi-hole as their DNS server
        printf "  %b You may now configure your devices to use the Pi-hole as their DNS server\\n" "${INFO}"
        [[ -n "${IPV4_ADDRESS%/*}" ]] && printf "  %b Pi-hole DNS (IPv4): %s\\n" "${INFO}" "${IPV4_ADDRESS%/*}"
        [[ -n "${IPV6_ADDRESS}" ]] && printf "  %b Pi-hole DNS (IPv6): %s\\n" "${INFO}" "${IPV6_ADDRESS}"
        printf "  %b If you set a new IP address, please restart the server running the Pi-hole\\n" "${INFO}"
        INSTALL_TYPE="Installation"
    else
        INSTALL_TYPE="Update"
    fi

    # Display where the log file is
    printf "\\n  %b The install log is located at: %s\\n" "${INFO}" "${installLogLoc}"
    printf "%b%s Complete! %b\\n" "${COL_LIGHT_GREEN}" "${INSTALL_TYPE}" "${COL_NC}"

    if [[ "${INSTALL_TYPE}" == "Update" ]]; then
        printf "\\n"
        /usr/local/bin/pihole version --current
    fi
}

if [[ "${PH_TEST}" != true ]] ; then
    main "$@"
fi<|MERGE_RESOLUTION|>--- conflicted
+++ resolved
@@ -2186,14 +2186,10 @@
         if sha1sum --status --quiet -c "${binary}".sha1; then
             printf "transferred... "
 
-<<<<<<< HEAD
             # Before stopping FTL, we download the macvendor database
             curl -sSL "https://ftl.pi-hole.net/macvendor.db" -o "${PI_HOLE_CONFIG_DIR}/macvendor.db" || true
 
-            # Stop FTL
-=======
             # Stop pihole-FTL service if available
->>>>>>> 69919ac8
             stop_service pihole-FTL &> /dev/null
 
             # Install the new version with the correct permissions
