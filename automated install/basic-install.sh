--- conflicted
+++ resolved
@@ -1514,18 +1514,10 @@
     fi
 
     # Install Fedora/CentOS packages
-<<<<<<< HEAD
     if is_command rpm; then
             if [ -f /tmp/pihole-meta.rpm ]; then
             eval "${PKG_INSTALL}" "/tmp/pihole-meta.rpm"
             rm /tmp/pihole-meta.rpm
-=======
-    for i in "$@"; do
-        # For each package, check if it's already installed (and if so, don't add it to the installArray)
-        printf "  %b Checking for %s..." "${INFO}" "${i}"
-        if rpm -q "${i}" &>/dev/null; then
-            printf "%b  %b Checking for %s\\n" "${OVER}" "${TICK}" "${i}"
->>>>>>> d2cbe1f7
         else
             printf "  %b Error: Unable to find Pi-hole dependency meta package.\\n" "${COL_LIGHT_RED}"
             return 1
@@ -2356,18 +2348,12 @@
     # Notify user of package availability
     notify_package_updates_available
 
-<<<<<<< HEAD
     # Build dependency package
     build_dependency_package
 
     # Install Pi-hole dependencies
     printf "  %b Installing required dependencies ...\\n" "${INFO}"
     install_dependent_packages
-=======
-    # Install packages necessary to perform os_check
-    printf "  %b Checking for / installing required dependencies for OS Check...\\n" "${INFO}"
-    install_dependent_packages "${OS_CHECK_COMMON_DEPS[@]}" "${OS_CHECK_DEPS[@]}"
->>>>>>> d2cbe1f7
 
     # Check that the installed OS is officially supported - display warning if not
     os_check
@@ -2382,13 +2368,6 @@
         exit 1
     fi
 
-<<<<<<< HEAD
-=======
-    # Install packages used by this installation script
-    printf "  %b Checking for / installing required dependencies for this install script...\\n" "${INFO}"
-    install_dependent_packages "${INSTALLER_COMMON_DEPS[@]}" "${INSTALLER_DEPS[@]}"
-
->>>>>>> d2cbe1f7
     # in case of an update
     if [[ -f "${PI_HOLE_V6_CONFIG}" ]]; then
         # if it's running unattended,
@@ -2430,16 +2409,6 @@
     # Download or update the scripts by updating the appropriate git repos
     clone_or_update_repos
 
-<<<<<<< HEAD
-=======
-    # Install the Core dependencies
-    local dep_install_list=("${PIHOLE_COMMON_DEPS[@]}" "${PIHOLE_DEPS[@]}")
-
-    # Install packages used by the actual software
-    printf "  %b Checking for / installing required dependencies for Pi-hole software...\\n" "${INFO}"
-    install_dependent_packages "${dep_install_list[@]}"
-    unset dep_install_list
->>>>>>> d2cbe1f7
 
     # Create the pihole user
     create_pihole_user
