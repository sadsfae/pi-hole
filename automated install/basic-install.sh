#!/usr/bin/env bash
# shellcheck disable=SC1090

# Pi-hole: A black hole for Internet advertisements
# (c) 2017-2018 Pi-hole, LLC (https://pi-hole.net)
# Network-wide ad blocking via your own hardware.
#
# Installs and Updates Pi-hole
#
# This file is copyright under the latest version of the EUPL.
# Please see LICENSE file for your rights under this license.

# pi-hole.net/donate
#
# Install with this command (from your Linux machine):
#
# curl -sSL https://install.pi-hole.net | bash

# -e option instructs bash to immediately exit if any command [1] has a non-zero exit status
# We do not want users to end up with a partially working install, so we exit the script
# instead of continuing the installation with something broken
set -e

######## VARIABLES #########
# For better maintainability, we store as much information that can change in variables
# This allows us to make a change in one place that can propagate to all instances of the variable
# These variables should all be GLOBAL variables, written in CAPS
# Local variables will be in lowercase and will exist only within functions
# It's still a work in progress, so you may see some variance in this guideline until it is complete

# List of supported DNS servers
DNS_SERVERS=$(cat << EOM
Google (ECS);8.8.8.8;8.8.4.4;2001:4860:4860:0:0:0:0:8888;2001:4860:4860:0:0:0:0:8844
OpenDNS (ECS);208.67.222.222;208.67.220.220;2620:0:ccc::2;2620:0:ccd::2
Level3;4.2.2.1;4.2.2.2;;
Comodo;8.26.56.26;8.20.247.20;;
DNS.WATCH;84.200.69.80;84.200.70.40;2001:1608:10:25:0:0:1c04:b12f;2001:1608:10:25:0:0:9249:d69b
Quad9 (filtered, DNSSEC);9.9.9.9;149.112.112.112;2620:fe::fe;2620:fe::9
Quad9 (unfiltered, no DNSSEC);9.9.9.10;149.112.112.10;2620:fe::10;2620:fe::fe:10
Quad9 (filtered + ECS);9.9.9.11;149.112.112.11;2620:fe::11;
Cloudflare;1.1.1.1;1.0.0.1;2606:4700:4700::1111;2606:4700:4700::1001
EOM
)

# Location for final installation log storage
installLogLoc=/etc/pihole/install.log
# This is an important file as it contains information specific to the machine it's being installed on
setupVars=/etc/pihole/setupVars.conf
# Pi-hole uses lighttpd as a Web server, and this is the config file for it
# shellcheck disable=SC2034
lighttpdConfig=/etc/lighttpd/lighttpd.conf
# This is a file used for the colorized output
coltable=/opt/pihole/COL_TABLE

# Root of the web server
webroot="/var/www/html"

# We store several other directories and
webInterfaceGitUrl="https://github.com/pi-hole/AdminLTE.git"
webInterfaceDir="${webroot}/admin"
piholeGitUrl="https://github.com/pi-hole/pi-hole.git"
PI_HOLE_LOCAL_REPO="/etc/.pihole"
# These are the names of pi-holes files, stored in an array
PI_HOLE_FILES=(chronometer list piholeDebug piholeLogFlush setupLCD update version gravity uninstall webpage)
# This directory is where the Pi-hole scripts will be installed
PI_HOLE_INSTALL_DIR="/opt/pihole"
PI_HOLE_CONFIG_DIR="/etc/pihole"
PI_HOLE_BLOCKPAGE_DIR="${webroot}/pihole"
useUpdateVars=false

adlistFile="/etc/pihole/adlists.list"
regexFile="/etc/pihole/regex.list"
# Pi-hole needs an IP address; to begin, these variables are empty since we don't know what the IP is until
# this script can run
IPV4_ADDRESS=""
IPV6_ADDRESS=""
# By default, query logging is enabled and the dashboard is set to be installed
QUERY_LOGGING=true
INSTALL_WEB_INTERFACE=true
PRIVACY_LEVEL=0

if [ -z "${USER}" ]; then
  USER="$(id -un)"
fi


# Find the rows and columns will default to 80x24 if it can not be detected
screen_size=$(stty size || printf '%d %d' 24 80)
# Set rows variable to contain first number
printf -v rows '%d' "${screen_size%% *}"
# Set columns variable to contain second number
printf -v columns '%d' "${screen_size##* }"

# Divide by two so the dialogs take up half of the screen, which looks nice.
r=$(( rows / 2 ))
c=$(( columns / 2 ))
# Unless the screen is tiny
r=$(( r < 20 ? 20 : r ))
c=$(( c < 70 ? 70 : c ))

######## Undocumented Flags. Shhh ########
# These are undocumented flags; some of which we can use when repairing an installation
# The runUnattended flag is one example of this
skipSpaceCheck=false
reconfigure=false
runUnattended=false
INSTALL_WEB_SERVER=true
# Check arguments for the undocumented flags
for var in "$@"; do
    case "$var" in
        "--reconfigure" ) reconfigure=true;;
        "--i_do_not_follow_recommendations" ) skipSpaceCheck=true;;
        "--unattended" ) runUnattended=true;;
        "--disable-install-webserver" ) INSTALL_WEB_SERVER=false;;
    esac
done

# If the color table file exists,
if [[ -f "${coltable}" ]]; then
    # source it
    source "${coltable}"
# Otherwise,
else
    # Set these values so the installer can still run in color
    COL_NC='\e[0m' # No Color
    COL_LIGHT_GREEN='\e[1;32m'
    COL_LIGHT_RED='\e[1;31m'
    TICK="[${COL_LIGHT_GREEN}✓${COL_NC}]"
    CROSS="[${COL_LIGHT_RED}✗${COL_NC}]"
    INFO="[i]"
    # shellcheck disable=SC2034
    DONE="${COL_LIGHT_GREEN} done!${COL_NC}"
    OVER="\\r\\033[K"
fi

# Define global binary variable
binary="tbd"

# A simple function that just echoes out our logo in ASCII format
# This lets users know that it is a Pi-hole, LLC product
show_ascii_berry() {
  echo -e "
        ${COL_LIGHT_GREEN}.;;,.
        .ccccc:,.
         :cccclll:.      ..,,
          :ccccclll.   ;ooodc
           'ccll:;ll .oooodc
             .;cll.;;looo:.
                 ${COL_LIGHT_RED}.. ','.
                .',,,,,,'.
              .',,,,,,,,,,.
            .',,,,,,,,,,,,....
          ....''',,,,,,,'.......
        .........  ....  .........
        ..........      ..........
        ..........      ..........
        .........  ....  .........
          ........,,,,,,,'......
            ....',,,,,,,,,,,,.
               .',,,,,,,,,'.
                .',,,,,,'.
                  ..'''.${COL_NC}
"
}

is_command() {
    # Checks for existence of string passed in as only function argument.
    # Exit value of 0 when exists, 1 if not exists. Value is the result
    # of the `command` shell built-in call.
    local check_command="$1"

    command -v "${check_command}" >/dev/null 2>&1
}

# Compatibility
distro_check() {
# If apt-get is installed, then we know it's part of the Debian family
if is_command apt-get ; then
    # Set some global variables here
    # We don't set them earlier since the family might be Red Hat, so these values would be different
    PKG_MANAGER="apt-get"
    # A variable to store the command used to update the package cache
    UPDATE_PKG_CACHE="${PKG_MANAGER} update"
    # An array for something...
    PKG_INSTALL=("${PKG_MANAGER}" --yes --no-install-recommends install)
    # grep -c will return 1 retVal on 0 matches, block this throwing the set -e with an OR TRUE
    PKG_COUNT="${PKG_MANAGER} -s -o Debug::NoLocking=true upgrade | grep -c ^Inst || true"
    # Some distros vary slightly so these fixes for dependencies may apply
    # on Ubuntu 18.04.1 LTS we need to add the universe repository to gain access to dialog and dhcpcd5
    APT_SOURCES="/etc/apt/sources.list"
    if awk 'BEGIN{a=1;b=0}/bionic main/{a=0}/bionic.*universe/{b=1}END{exit a + b}' ${APT_SOURCES}; then
        if ! whiptail --defaultno --title "Dependencies Require Update to Allowed Repositories" --yesno "Would you like to enable 'universe' repository?\\n\\nThis repository is required by the following packages:\\n\\n- dhcpcd5\\n- dialog" "${r}" "${c}"; then
            printf "  %b Aborting installation: dependencies could not be installed.\\n" "${CROSS}"
            exit # exit the installer
        else
            printf "  %b Enabling universe package repository for Ubuntu Bionic\\n" "${INFO}"
            cp -p ${APT_SOURCES} ${APT_SOURCES}.backup # Backup current repo list
            printf "  %b Backed up current configuration to %s\\n" "${TICK}" "${APT_SOURCES}.backup"
            add-apt-repository universe
            printf "  %b Enabled %s\\n" "${TICK}" "'universe' repository"
        fi
    fi
    # Debian 7 doesn't have iproute2 so if the dry run install is successful,
    if "${PKG_MANAGER}" install --dry-run iproute2 > /dev/null 2>&1; then
        # we can install it
        iproute_pkg="iproute2"
    # Otherwise,
    else
        # use iproute
        iproute_pkg="iproute"
    fi
    # Check for and determine version number (major and minor) of current php install
    if is_command php ; then
        printf "  %b Existing PHP installation detected : PHP version %s\\n" "${INFO}" "$(php <<< "<?php echo PHP_VERSION ?>")"
        printf -v phpInsMajor "%d" "$(php <<< "<?php echo PHP_MAJOR_VERSION ?>")"
        printf -v phpInsMinor "%d" "$(php <<< "<?php echo PHP_MINOR_VERSION ?>")"
        # Is installed php version 7.0 or greater
        if [ "${phpInsMajor}" -ge 7 ]; then
            phpInsNewer=true
        fi
    fi
    # Check if installed php is v 7.0, or newer to determine packages to install
    if [[ "$phpInsNewer" != true ]]; then
        # Prefer the php metapackage if it's there
        if "${PKG_MANAGER}" install --dry-run php > /dev/null 2>&1; then
            phpVer="php"
        # fall back on the php5 packages
        else
            phpVer="php5"
        fi
    else
        # Newer php is installed, its common, cgi & sqlite counterparts are deps
        phpVer="php$phpInsMajor.$phpInsMinor"
    fi
    # We also need the correct version for `php-sqlite` (which differs across distros)
    if "${PKG_MANAGER}" install --dry-run "${phpVer}-sqlite3" > /dev/null 2>&1; then
        phpSqlite="sqlite3"
    else
        phpSqlite="sqlite"
    fi
    # Since our install script is so large, we need several other programs to successfully get a machine provisioned
    # These programs are stored in an array so they can be looped through later
    INSTALLER_DEPS=(apt-utils dialog debconf dhcpcd5 git "${iproute_pkg}" whiptail)
    # Pi-hole itself has several dependencies that also need to be installed
    PIHOLE_DEPS=(cron curl dnsutils iputils-ping lsof netcat psmisc sudo unzip wget idn2 sqlite3 libcap2-bin dns-root-data resolvconf libcap2)
    # The Web dashboard has some that also need to be installed
    # It's useful to separate the two since our repos are also setup as "Core" code and "Web" code
    PIHOLE_WEB_DEPS=(lighttpd "${phpVer}-common" "${phpVer}-cgi" "${phpVer}-${phpSqlite}")
    # The Web server user,
    LIGHTTPD_USER="www-data"
    # group,
    LIGHTTPD_GROUP="www-data"
    # and config file
    LIGHTTPD_CFG="lighttpd.conf.debian"

    # A function to check...
    test_dpkg_lock() {
        # An iterator used for counting loop iterations
        i=0
        # fuser is a program to show which processes use the named files, sockets, or filesystems
        # So while the command is true
        while fuser /var/lib/dpkg/lock >/dev/null 2>&1 ; do
            # Wait half a second
            sleep 0.5
            # and increase the iterator
            ((i=i+1))
        done
        # Always return success, since we only return if there is no
        # lock (anymore)
        return 0
    }

# If apt-get is not found, check for rpm to see if it's a Red Hat family OS
elif is_command rpm ; then
    # Then check if dnf or yum is the package manager
    if is_command dnf ; then
        PKG_MANAGER="dnf"
    else
        PKG_MANAGER="yum"
    fi

    # Fedora and family update cache on every PKG_INSTALL call, no need for a separate update.
    UPDATE_PKG_CACHE=":"
    PKG_INSTALL=("${PKG_MANAGER}" install -y)
    PKG_COUNT="${PKG_MANAGER} check-update | egrep '(.i686|.x86|.noarch|.arm|.src)' | wc -l"
    INSTALLER_DEPS=(dialog git iproute newt procps-ng which)
    PIHOLE_DEPS=(bind-utils cronie curl findutils nmap-ncat sudo unzip wget libidn2 psmisc sqlite libcap)
    PIHOLE_WEB_DEPS=(lighttpd lighttpd-fastcgi php-common php-cli php-pdo)
    LIGHTTPD_USER="lighttpd"
    LIGHTTPD_GROUP="lighttpd"
    LIGHTTPD_CFG="lighttpd.conf.fedora"
    # If the host OS is Fedora,
    if grep -qiE 'fedora|fedberry' /etc/redhat-release; then
        # all required packages should be available by default with the latest fedora release
        # ensure 'php-json' is installed on Fedora (installed as dependency on CentOS7 + Remi repository)
        PIHOLE_WEB_DEPS+=('php-json')
    # or if host OS is CentOS,
    elif grep -qiE 'centos|scientific' /etc/redhat-release; then
        # Pi-Hole currently supports CentOS 7+ with PHP7+
        SUPPORTED_CENTOS_VERSION=7
        SUPPORTED_CENTOS_PHP_VERSION=7
        # Check current CentOS major release version
        CURRENT_CENTOS_VERSION=$(grep -oP '(?<= )[0-9]+(?=\.)' /etc/redhat-release)
        # Check if CentOS version is supported
        if [[ $CURRENT_CENTOS_VERSION -lt $SUPPORTED_CENTOS_VERSION ]]; then
            printf "  %b CentOS %s is not supported.\\n" "${CROSS}" "${CURRENT_CENTOS_VERSION}"
            printf "      Please update to CentOS release %s or later.\\n" "${SUPPORTED_CENTOS_VERSION}"
            # exit the installer
            exit
        fi
        # on CentOS we need to add the EPEL repository to gain access to Fedora packages
        EPEL_PKG="epel-release"
        rpm -q ${EPEL_PKG} &> /dev/null || rc=$?
        if [[ $rc -ne 0 ]]; then
            printf "  %b Enabling EPEL package repository (https://fedoraproject.org/wiki/EPEL)\\n" "${INFO}"
            "${PKG_INSTALL[@]}" ${EPEL_PKG} &> /dev/null
            printf "  %b Installed %s\\n" "${TICK}" "${EPEL_PKG}"
        fi

        # The default php on CentOS 7.x is 5.4 which is EOL
        # Check if the version of PHP available via installed repositories is >= to PHP 7
        AVAILABLE_PHP_VERSION=$("${PKG_MANAGER}" info php | grep -i version | grep -o '[0-9]\+' | head -1)
        if [[ $AVAILABLE_PHP_VERSION -ge $SUPPORTED_CENTOS_PHP_VERSION ]]; then
            # Since PHP 7 is available by default, install via default PHP package names
            : # do nothing as PHP is current
        else
            REMI_PKG="remi-release"
            REMI_REPO="remi-php72"
            rpm -q ${REMI_PKG} &> /dev/null || rc=$?
        if [[ $rc -ne 0 ]]; then
            # The PHP version available via default repositories is older than version 7
            if ! whiptail --defaultno --title "PHP 7 Update (recommended)" --yesno "PHP 7.x is recommended for both security and language features.\\nWould you like to install PHP7 via Remi's RPM repository?\\n\\nSee: https://rpms.remirepo.net for more information" "${r}" "${c}"; then
                # User decided to NOT update PHP from REMI, attempt to install the default available PHP version
                printf "  %b User opt-out of PHP 7 upgrade on CentOS. Deprecated PHP may be in use.\\n" "${INFO}"
                : # continue with unsupported php version
            else
                printf "  %b Enabling Remi's RPM repository (https://rpms.remirepo.net)\\n" "${INFO}"
                "${PKG_INSTALL[@]}" "https://rpms.remirepo.net/enterprise/${REMI_PKG}-$(rpm -E '%{rhel}').rpm" &> /dev/null
                # enable the PHP 7 repository via yum-config-manager (provided by yum-utils)
                "${PKG_INSTALL[@]}" "yum-utils" &> /dev/null
                yum-config-manager --enable ${REMI_REPO} &> /dev/null
                printf "  %b Remi's RPM repository has been enabled for PHP7\\n" "${TICK}"
                # trigger an install/update of PHP to ensure previous version of PHP is updated from REMI
                if "${PKG_INSTALL[@]}" "php-cli" &> /dev/null; then
                    printf "  %b PHP7 installed/updated via Remi's RPM repository\\n" "${TICK}"
                else
                    printf "  %b There was a problem updating to PHP7 via Remi's RPM repository\\n" "${CROSS}"
                    exit 1
                fi
            fi
        fi
    fi
    else
        # Warn user of unsupported version of Fedora or CentOS
        if ! whiptail --defaultno --title "Unsupported RPM based distribution" --yesno "Would you like to continue installation on an unsupported RPM based distribution?\\n\\nPlease ensure the following packages have been installed manually:\\n\\n- lighttpd\\n- lighttpd-fastcgi\\n- PHP version 7+" "${r}" "${c}"; then
            printf "  %b Aborting installation due to unsupported RPM based distribution\\n" "${CROSS}"
            exit # exit the installer
        else
            printf "  %b Continuing installation with unsupported RPM based distribution\\n" "${INFO}"
        fi
    fi

# If neither apt-get or yum/dnf package managers were found
else
    # it's not an OS we can support,
    printf "  %b OS distribution not supported\\n" "${CROSS}"
    # so exit the installer
    exit
fi
}

# A function for checking if a directory is a git repository
is_repo() {
    # Use a named, local variable instead of the vague $1, which is the first argument passed to this function
    # These local variables should always be lowercase
    local directory="${1}"
    # A local variable for the current directory
    local curdir
    # A variable to store the return code
    local rc
    # Assign the current directory variable by using pwd
    curdir="${PWD}"
    # If the first argument passed to this function is a directory,
    if [[ -d "${directory}" ]]; then
        # move into the directory
        cd "${directory}"
        # Use git to check if the directory is a repo
        # git -C is not used here to support git versions older than 1.8.4
        git status --short &> /dev/null || rc=$?
    # If the command was not successful,
    else
        # Set a non-zero return code if directory does not exist
        rc=1
    fi
    # Move back into the directory the user started in
    cd "${curdir}"
    # Return the code; if one is not set, return 0
    return "${rc:-0}"
}

# A function to clone a repo
make_repo() {
    # Set named variables for better readability
    local directory="${1}"
    local remoteRepo="${2}"
    # The message to display when this function is running
    str="Clone ${remoteRepo} into ${directory}"
    # Display the message and use the color table to preface the message with an "info" indicator
    printf "  %b %s..." "${INFO}" "${str}"
    # If the directory exists,
    if [[ -d "${directory}" ]]; then
        # delete everything in it so git can clone into it
        rm -rf "${directory}"
    fi
    # Clone the repo and return the return code from this command
<<<<<<< HEAD
    git clone -q --depth 20 "${remoteRepo}" "${directory}" &> /dev/null || return $?
=======
    git clone -q --depth 1 "${remoteRepo}" "${directory}" &> /dev/null || return $?
    # Data in the repositories is public anyway so we can make it readable by everyone (+r to keep executable permission if already set by git)
    chmod -R a+rX "${directory}"
>>>>>>> c8d32e0d
    # Show a colored message showing it's status
    printf "%b  %b %s\\n" "${OVER}" "${TICK}" "${str}"
    # Always return 0? Not sure this is correct
    return 0
}

# We need to make sure the repos are up-to-date so we can effectively install Clean out the directory if it exists for git to clone into
update_repo() {
    # Use named, local variables
    # As you can see, these are the same variable names used in the last function,
    # but since they are local, their scope does not go beyond this function
    # This helps prevent the wrong value from being assigned if you were to set the variable as a GLOBAL one
    local directory="${1}"
    local curdir

    # A variable to store the message we want to display;
    # Again, it's useful to store these in variables in case we need to reuse or change the message;
    # we only need to make one change here
    local str="Update repo in ${1}"

    # Make sure we know what directory we are in so we can move back into it
    curdir="${PWD}"
    # Move into the directory that was passed as an argument
    cd "${directory}" &> /dev/null || return 1
    # Let the user know what's happening
    printf "  %b %s..." "${INFO}" "${str}"
    # Stash any local commits as they conflict with our working code
    git stash --all --quiet &> /dev/null || true # Okay for stash failure
    git clean --quiet --force -d || true # Okay for already clean directory
    # Pull the latest commits
    git pull --quiet &> /dev/null || return $?
    # Show a completion message
    printf "%b  %b %s\\n" "${OVER}" "${TICK}" "${str}"
    # Data in the repositories is public anyway so we can make it readable by everyone (+r to keep executable permission if already set by git)
    chmod -R a+rX "${directory}"
    # Move back into the original directory
    cd "${curdir}" &> /dev/null || return 1
    return 0
}

# A function that combines the functions previously made
getGitFiles() {
    # Setup named variables for the git repos
    # We need the directory
    local directory="${1}"
    # as well as the repo URL
    local remoteRepo="${2}"
    # A local variable containing the message to be displayed
    local str="Check for existing repository in ${1}"
    # Show the message
    printf "  %b %s..." "${INFO}" "${str}"
    # Check if the directory is a repository
    if is_repo "${directory}"; then
        # Show that we're checking it
        printf "%b  %b %s\\n" "${OVER}" "${TICK}" "${str}"
        # Update the repo, returning an error message on failure
        update_repo "${directory}" || { printf "\\n  %b: Could not update local repository. Contact support.%b\\n" "${COL_LIGHT_RED}" "${COL_NC}"; exit 1; }
    # If it's not a .git repo,
    else
        # Show an error
        printf "%b  %b %s\\n" "${OVER}" "${CROSS}" "${str}"
        # Attempt to make the repository, showing an error on failure
        make_repo "${directory}" "${remoteRepo}" || { printf "\\n  %bError: Could not update local repository. Contact support.%b\\n" "${COL_LIGHT_RED}" "${COL_NC}"; exit 1; }
    fi
    # echo a blank line
    echo ""
    # and return success?
    return 0
}

# Reset a repo to get rid of any local changed
resetRepo() {
    # Use named variables for arguments
    local directory="${1}"
    # Move into the directory
    cd "${directory}" &> /dev/null || return 1
    # Store the message in a variable
    str="Resetting repository within ${1}..."
    # Show the message
    printf "  %b %s..." "${INFO}" "${str}"
    # Use git to remove the local changes
    git reset --hard &> /dev/null || return $?
    # Data in the repositories is public anyway so we can make it readable by everyone (+r to keep executable permission if already set by git)
    chmod -R a+rX "${directory}"
    # And show the status
    printf "%b  %b %s\\n" "${OVER}" "${TICK}" "${str}"
    # Returning success anyway?
    return 0
}

find_IPv4_information() {
    # Detects IPv4 address used for communication to WAN addresses.
    # Accepts no arguments, returns no values.

    # Named, local variables
    local route
    local IPv4bare

    # Find IP used to route to outside world by checking the the route to Google's public DNS server
    route=$(ip route get 8.8.8.8)

    # Get just the interface IPv4 address
    # shellcheck disable=SC2059,SC2086
    # disabled as we intentionally want to split on whitespace and have printf populate
    # the variable with just the first field.
    printf -v IPv4bare "$(printf ${route#*src })"
    # Get the default gateway IPv4 address (the way to reach the Internet)
    # shellcheck disable=SC2059,SC2086
    printf -v IPv4gw "$(printf ${route#*via })"

    if ! valid_ip "${IPv4bare}" ; then
        IPv4bare="127.0.0.1"
    fi

    # Append the CIDR notation to the IP address, if valid_ip fails this should return 127.0.0.1/8
    IPV4_ADDRESS=$(ip -oneline -family inet address show | grep "${IPv4bare}/" |  awk '{print $4}' | awk 'END {print}')
}

# Get available interfaces that are UP
get_available_interfaces() {
    # There may be more than one so it's all stored in a variable
    availableInterfaces=$(ip --oneline link show up | grep -v "lo" | awk '{print $2}' | cut -d':' -f1 | cut -d'@' -f1)
}

# A function for displaying the dialogs the user sees when first running the installer
welcomeDialogs() {
    # Display the welcome dialog using an appropriately sized window via the calculation conducted earlier in the script
    whiptail --msgbox --backtitle "Welcome" --title "Pi-hole automated installer" "\\n\\nThis installer will transform your device into a network-wide ad blocker!" "${r}" "${c}"

    # Request that users donate if they enjoy the software since we all work on it in our free time
    whiptail --msgbox --backtitle "Plea" --title "Free and open source" "\\n\\nThe Pi-hole is free, but powered by your donations:  http://pi-hole.net/donate" "${r}" "${c}"

    # Explain the need for a static address
    whiptail --msgbox --backtitle "Initiating network interface" --title "Static IP Needed" "\\n\\nThe Pi-hole is a SERVER so it needs a STATIC IP ADDRESS to function properly.

In the next section, you can choose to use your current network settings (DHCP) or to manually edit them." "${r}" "${c}"
}

# We need to make sure there is enough space before installing, so there is a function to check this
verifyFreeDiskSpace() {
    # 50MB is the minimum space needed (45MB install (includes web admin bootstrap/jquery libraries etc) + 5MB one day of logs.)
    # - Fourdee: Local ensures the variable is only created, and accessible within this function/void. Generally considered a "good" coding practice for non-global variables.
    local str="Disk space check"
    # Required space in KB
    local required_free_kilobytes=51200
    # Calculate existing free space on this machine
    local existing_free_kilobytes
    existing_free_kilobytes=$(df -Pk | grep -m1 '\/$' | awk '{print $4}')

    # If the existing space is not an integer,
    if ! [[ "${existing_free_kilobytes}" =~ ^([0-9])+$ ]]; then
        # show an error that we can't determine the free space
        printf "  %b %s\\n" "${CROSS}" "${str}"
        printf "  %b Unknown free disk space! \\n" "${INFO}"
        printf "      We were unable to determine available free disk space on this system.\\n"
        printf "      You may override this check, however, it is not recommended.\\n"
        printf "      The option '%b--i_do_not_follow_recommendations%b' can override this.\\n" "${COL_LIGHT_RED}" "${COL_NC}"
        printf "      e.g: curl -L https://install.pi-hole.net | bash /dev/stdin %b<option>%b\\n" "${COL_LIGHT_RED}" "${COL_NC}"
        # exit with an error code
        exit 1
    # If there is insufficient free disk space,
    elif [[ "${existing_free_kilobytes}" -lt "${required_free_kilobytes}" ]]; then
        # show an error message
        printf "  %b %s\\n" "${CROSS}" "${str}"
        printf "  %b Your system disk appears to only have %s KB free\\n" "${INFO}" "${existing_free_kilobytes}"
        printf "      It is recommended to have a minimum of %s KB to run the Pi-hole\\n" "${required_free_kilobytes}"
        # if the vcgencmd command exists,
        if is_command vcgencmd ; then
            # it's probably a Raspbian install, so show a message about expanding the filesystem
            printf "      If this is a new install you may need to expand your disk\\n"
            printf "      Run 'sudo raspi-config', and choose the 'expand file system' option\\n"
            printf "      After rebooting, run this installation again\\n"
            printf "      e.g: curl -L https://install.pi-hole.net | bash\\n"
        fi
        # Show there is not enough free space
        printf "\\n      %bInsufficient free space, exiting...%b\\n" "${COL_LIGHT_RED}" "${COL_NC}"
        # and exit with an error
        exit 1
    # Otherwise,
    else
        # Show that we're running a disk space check
        printf "  %b %s\\n" "${TICK}" "${str}"
    fi
}

# A function that let's the user pick an interface to use with Pi-hole
chooseInterface() {
    # Turn the available interfaces into an array so it can be used with a whiptail dialog
    local interfacesArray=()
    # Number of available interfaces
    local interfaceCount
    # Whiptail variable storage
    local chooseInterfaceCmd
    # Temporary Whiptail options storage
    local chooseInterfaceOptions
    # Loop sentinel variable
    local firstLoop=1

    # Find out how many interfaces are available to choose from
    interfaceCount=$(wc -l <<< "${availableInterfaces}")

    # If there is one interface,
    if [[ "${interfaceCount}" -eq 1 ]]; then
        # Set it as the interface to use since there is no other option
        PIHOLE_INTERFACE="${availableInterfaces}"
    # Otherwise,
    else
        # While reading through the available interfaces
        while read -r line; do
            # use a variable to set the option as OFF to begin with
            mode="OFF"
            # If it's the first loop,
            if [[ "${firstLoop}" -eq 1 ]]; then
                # set this as the interface to use (ON)
                firstLoop=0
                mode="ON"
            fi
            # Put all these interfaces into an array
            interfacesArray+=("${line}" "available" "${mode}")
        # Feed the available interfaces into this while loop
        done <<< "${availableInterfaces}"
        # The whiptail command that will be run, stored in a variable
        chooseInterfaceCmd=(whiptail --separate-output --radiolist "Choose An Interface (press space to select)" "${r}" "${c}" "${interfaceCount}")
        # Now run the command using the interfaces saved into the array
        chooseInterfaceOptions=$("${chooseInterfaceCmd[@]}" "${interfacesArray[@]}" 2>&1 >/dev/tty) || \
        # If the user chooses Cancel, exit
        { printf "  %bCancel was selected, exiting installer%b\\n" "${COL_LIGHT_RED}" "${COL_NC}"; exit 1; }
        # For each interface
        for desiredInterface in ${chooseInterfaceOptions}; do
            # Set the one the user selected as the interface to use
            PIHOLE_INTERFACE=${desiredInterface}
            # and show this information to the user
            printf "  %b Using interface: %s\\n" "${INFO}" "${PIHOLE_INTERFACE}"
        done
    fi
}

# This lets us prefer ULA addresses over GUA
# This caused problems for some users when their ISP changed their IPv6 addresses
# See https://github.com/pi-hole/pi-hole/issues/1473#issuecomment-301745953
testIPv6() {
    # first will contain fda2 (ULA)
    printf -v first "%s" "${1%%:*}"
    # value1 will contain 253 which is the decimal value corresponding to 0xfd
    value1=$(( (0x$first)/256 ))
    # will contain 162 which is the decimal value corresponding to 0xa2
    value2=$(( (0x$first)%256 ))
    # the ULA test is testing for fc00::/7 according to RFC 4193
    if (( (value1&254)==252 )); then
        # echoing result to calling function as return value
        echo "ULA"
    fi
    # the GUA test is testing for 2000::/3 according to RFC 4291
    if (( (value1&112)==32 )); then
        # echoing result to calling function as return value
        echo "GUA"
    fi
    # the LL test is testing for fe80::/10 according to RFC 4193
    if (( (value1)==254 )) && (( (value2&192)==128 )); then
        # echoing result to calling function as return value
        echo "Link-local"
    fi
}

# A dialog for showing the user about IPv6 blocking
useIPv6dialog() {
    # Determine the IPv6 address used for blocking
    IPV6_ADDRESSES=($(ip -6 address | grep 'scope global' | awk '{print $2}'))

    # For each address in the array above, determine the type of IPv6 address it is
    for i in "${IPV6_ADDRESSES[@]}"; do
        # Check if it's ULA, GUA, or LL by using the function created earlier
        result=$(testIPv6 "$i")
        # If it's a ULA address, use it and store it as a global variable
        [[ "${result}" == "ULA" ]] && ULA_ADDRESS="${i%/*}"
        # If it's a GUA address, we can still use it si store it as a global variable
        [[ "${result}" == "GUA" ]] && GUA_ADDRESS="${i%/*}"
    done

    # Determine which address to be used: Prefer ULA over GUA or don't use any if none found
    # If the ULA_ADDRESS contains a value,
    if [[ ! -z "${ULA_ADDRESS}" ]]; then
        # set the IPv6 address to the ULA address
        IPV6_ADDRESS="${ULA_ADDRESS}"
        # Show this info to the user
        printf "  %b Found IPv6 ULA address, using it for blocking IPv6 ads\\n" "${INFO}"
    # Otherwise, if the GUA_ADDRESS has a value,
    elif [[ ! -z "${GUA_ADDRESS}" ]]; then
        # Let the user know
        printf "  %b Found IPv6 GUA address, using it for blocking IPv6 ads\\n" "${INFO}"
        # And assign it to the global variable
        IPV6_ADDRESS="${GUA_ADDRESS}"
    # If none of those work,
    else
        # explain that IPv6 blocking will not be used
        printf "  %b Unable to find IPv6 ULA/GUA address, IPv6 adblocking will not be enabled\\n" "${INFO}"
        # So set the variable to be empty
        IPV6_ADDRESS=""
    fi

    # If the IPV6_ADDRESS contains a value
    if [[ ! -z "${IPV6_ADDRESS}" ]]; then
        # Display that IPv6 is supported and will be used
        whiptail --msgbox --backtitle "IPv6..." --title "IPv6 Supported" "$IPV6_ADDRESS will be used to block ads." "${r}" "${c}"
    fi
}

# A function to check if we should use IPv4 and/or IPv6 for blocking ads
use4andor6() {
    # Named local variables
    local useIPv4
    local useIPv6
    # Let use select IPv4 and/or IPv6 via a checklist
    cmd=(whiptail --separate-output --checklist "Select Protocols (press space to select)" "${r}" "${c}" 2)
    # In an array, show the options available:
    # IPv4 (on by default)
    options=(IPv4 "Block ads over IPv4" on
    # or IPv6 (on by default if available)
    IPv6 "Block ads over IPv6" on)
    # In a variable, show the choices available; exit if Cancel is selected
    choices=$("${cmd[@]}" "${options[@]}" 2>&1 >/dev/tty) || { printf "  %bCancel was selected, exiting installer%b\\n" "${COL_LIGHT_RED}" "${COL_NC}"; exit 1; }
    # For each choice available,
    for choice in ${choices}
    do
        # Set the values to true
        case ${choice} in
        IPv4  )   useIPv4=true;;
        IPv6  )   useIPv6=true;;
        esac
    done
    # If IPv4 is to be used,
    if [[ "${useIPv4}" ]]; then
        # Run our function to get the information we need
        find_IPv4_information
        getStaticIPv4Settings
        setStaticIPv4
    fi
    # If IPv6 is to be used,
    if [[ "${useIPv6}" ]]; then
        # Run our function to get this information
        useIPv6dialog
    fi
    # Echo the information to the user
    printf "  %b IPv4 address: %s\\n" "${INFO}" "${IPV4_ADDRESS}"
    printf "  %b IPv6 address: %s\\n" "${INFO}" "${IPV6_ADDRESS}"
    # If neither protocol is selected,
    if [[ ! "${useIPv4}" ]] && [[ ! "${useIPv6}" ]]; then
        # Show an error in red
        printf "  %bError: Neither IPv4 or IPv6 selected%b\\n" "${COL_LIGHT_RED}" "${COL_NC}"
        # and exit with an error
        exit 1
    fi
}

#
getStaticIPv4Settings() {
    # Local, named variables
    local ipSettingsCorrect
    # Ask if the user wants to use DHCP settings as their static IP
    # This is useful for users that are using DHCP reservations; then we can just use the information gathered via our functions
    if whiptail --backtitle "Calibrating network interface" --title "Static IP Address" --yesno "Do you want to use your current network settings as a static address?
          IP address:    ${IPV4_ADDRESS}
          Gateway:       ${IPv4gw}" "${r}" "${c}"; then
        # If they choose yes, let the user know that the IP address will not be available via DHCP and may cause a conflict.
        whiptail --msgbox --backtitle "IP information" --title "FYI: IP Conflict" "It is possible your router could still try to assign this IP to a device, which would cause a conflict.  But in most cases the router is smart enough to not do that.
If you are worried, either manually set the address, or modify the DHCP reservation pool so it does not include the IP you want.
It is also possible to use a DHCP reservation, but if you are going to do that, you might as well set a static address." "${r}" "${c}"
    # Nothing else to do since the variables are already set above
    else
    # Otherwise, we need to ask the user to input their desired settings.
    # Start by getting the IPv4 address (pre-filling it with info gathered from DHCP)
    # Start a loop to let the user enter their information with the chance to go back and edit it if necessary
    until [[ "${ipSettingsCorrect}" = True ]]; do

        # Ask for the IPv4 address
        IPV4_ADDRESS=$(whiptail --backtitle "Calibrating network interface" --title "IPv4 address" --inputbox "Enter your desired IPv4 address" "${r}" "${c}" "${IPV4_ADDRESS}" 3>&1 1>&2 2>&3) || \
        # Cancelling IPv4 settings window
        { ipSettingsCorrect=False; echo -e "  ${COL_LIGHT_RED}Cancel was selected, exiting installer${COL_NC}"; exit 1; }
        printf "  %b Your static IPv4 address: %s\\n" "${INFO}" "${IPV4_ADDRESS}"

        # Ask for the gateway
        IPv4gw=$(whiptail --backtitle "Calibrating network interface" --title "IPv4 gateway (router)" --inputbox "Enter your desired IPv4 default gateway" "${r}" "${c}" "${IPv4gw}" 3>&1 1>&2 2>&3) || \
        # Cancelling gateway settings window
        { ipSettingsCorrect=False; echo -e "  ${COL_LIGHT_RED}Cancel was selected, exiting installer${COL_NC}"; exit 1; }
        printf "  %b Your static IPv4 gateway: %s\\n" "${INFO}" "${IPv4gw}"

        # Give the user a chance to review their settings before moving on
        if whiptail --backtitle "Calibrating network interface" --title "Static IP Address" --yesno "Are these settings correct?
            IP address: ${IPV4_ADDRESS}
            Gateway:    ${IPv4gw}" "${r}" "${c}"; then
                # After that's done, the loop ends and we move on
                ipSettingsCorrect=True
        else
            # If the settings are wrong, the loop continues
            ipSettingsCorrect=False
        fi
    done
    # End the if statement for DHCP vs. static
    fi
}

# configure networking via dhcpcd
setDHCPCD() {
    # check if the IP is already in the file
    if grep -q "${IPV4_ADDRESS}" /etc/dhcpcd.conf; then
        printf "  %b Static IP already configured\\n" "${INFO}"
    # If it's not,
    else
        # we can append these lines to dhcpcd.conf to enable a static IP
        echo "interface ${PIHOLE_INTERFACE}
        static ip_address=${IPV4_ADDRESS}
        static routers=${IPv4gw}
        static domain_name_servers=127.0.0.1" | tee -a /etc/dhcpcd.conf >/dev/null
        # Then use the ip command to immediately set the new address
        ip addr replace dev "${PIHOLE_INTERFACE}" "${IPV4_ADDRESS}"
        # Also give a warning that the user may need to reboot their system
        printf "  %b Set IP address to %s \\n  You may need to restart after the install is complete\\n" "${TICK}" "${IPV4_ADDRESS%/*}"
    fi
}

# configure networking ifcfg-xxxx file found at /etc/sysconfig/network-scripts/
# this function requires the full path of an ifcfg file passed as an argument
setIFCFG() {
    # Local, named variables
    local IFCFG_FILE
    local IPADDR
    local CIDR
    IFCFG_FILE=$1
    printf -v IPADDR "%s" "${IPV4_ADDRESS%%/*}"
    # check if the desired IP is already set
    if grep -Eq "${IPADDR}(\\b|\\/)" "${IFCFG_FILE}"; then
        printf "  %b Static IP already configured\\n" "${INFO}"
    # Otherwise,
    else
        # Put the IP in variables without the CIDR notation
        printf -v CIDR "%s" "${IPV4_ADDRESS##*/}"
        # Backup existing interface configuration:
        cp -p "${IFCFG_FILE}" "${IFCFG_FILE}".pihole.orig
        # Build Interface configuration file using the GLOBAL variables we have
        {
        echo "# Configured via Pi-hole installer"
        echo "DEVICE=$PIHOLE_INTERFACE"
        echo "BOOTPROTO=none"
        echo "ONBOOT=yes"
        echo "IPADDR=$IPADDR"
        echo "PREFIX=$CIDR"
        echo "GATEWAY=$IPv4gw"
        echo "DNS1=$PIHOLE_DNS_1"
        echo "DNS2=$PIHOLE_DNS_2"
        echo "USERCTL=no"
        }> "${IFCFG_FILE}"
        chmod 644 "${IFCFG_FILE}"
        chown root:root "${IFCFG_FILE}"
        # Use ip to immediately set the new address
        ip addr replace dev "${PIHOLE_INTERFACE}" "${IPV4_ADDRESS}"
        # If NetworkMangler command line interface exists and ready to mangle,
        if is_command nmcli && nmcli general status &> /dev/null; then
            # Tell NetworkManagler to read our new sysconfig file
            nmcli con load "${IFCFG_FILE}" > /dev/null
        fi
        # Show a warning that the user may need to restart
        printf "  %b Set IP address to %s\\n  You may need to restart after the install is complete\\n" "${TICK}" "${IPV4_ADDRESS%%/*}"
    fi
}

setStaticIPv4() {
    # Local, named variables
    local IFCFG_FILE
    local CONNECTION_NAME

    # If a static interface is already configured, we are done.
    if [[ -r "/etc/sysconfig/network/ifcfg-${PIHOLE_INTERFACE}" ]]; then
        if grep -q '^BOOTPROTO=.static.' "/etc/sysconfig/network/ifcfg-${PIHOLE_INTERFACE}"; then
            return 0
        fi
    fi
    # For the Debian family, if dhcpcd.conf exists,
    if [[ -f "/etc/dhcpcd.conf" ]]; then
        # configure networking via dhcpcd
        setDHCPCD
        return 0
    fi
    # If a DHCPCD config file was not found, check for an ifcfg config file based on interface name
    if [[ -f "/etc/sysconfig/network-scripts/ifcfg-${PIHOLE_INTERFACE}" ]];then
        # If it exists,
        IFCFG_FILE=/etc/sysconfig/network-scripts/ifcfg-${PIHOLE_INTERFACE}
        setIFCFG "${IFCFG_FILE}"
        return 0
    fi
    # if an ifcfg config does not exists for the interface name, try the connection name via network manager
    if is_command nmcli && nmcli general status &> /dev/null; then
        CONNECTION_NAME=$(nmcli dev show "${PIHOLE_INTERFACE}" | grep 'GENERAL.CONNECTION' | cut -d: -f2 | sed 's/^System//' | xargs | tr ' ' '_')
        if [[ -f "/etc/sysconfig/network-scripts/ifcfg-${CONNECTION_NAME}" ]];then
            # If it exists,
            IFCFG_FILE=/etc/sysconfig/network-scripts/ifcfg-${CONNECTION_NAME}
            setIFCFG "${IFCFG_FILE}"
            return 0
        fi
    fi
    # If previous conditions failed, show an error and exit
    printf "  %b Warning: Unable to locate configuration file to set static IPv4 address\\n" "${INFO}"
    exit 1
}

# Check an IP address to see if it is a valid one
valid_ip() {
    # Local, named variables
    local ip=${1}
    local stat=1

    # If the IP matches the format xxx.xxx.xxx.xxx,
    if [[ "${ip}" =~ ^[0-9]{1,3}\.[0-9]{1,3}\.[0-9]{1,3}\.[0-9]{1,3}$ ]]; then
        # Save the old Internal Field Separator in a variable
        OIFS=$IFS
        # and set the new one to a dot (period)
        IFS='.'
        # Put the IP into an array
        ip=("${ip}")
        # Restore the IFS to what it was
        IFS=${OIFS}
        ## Evaluate each octet by checking if it's less than or equal to 255 (the max for each octet)
        [[ "${ip[0]}" -le 255 && "${ip[1]}" -le 255 \
        && "${ip[2]}" -le 255 && "${ip[3]}" -le 255 ]]
        # Save the exit code
        stat=$?
    fi
    # Return the exit code
    return "${stat}"
}

# A function to choose the upstream DNS provider(s)
setDNS() {
    # Local, named variables
    local DNSSettingsCorrect

    # In an array, list the available upstream providers
    DNSChooseOptions=()
    local DNSServerCount=0
    # Save the old Internal Field Separator in a variable
    OIFS=$IFS
    # and set the new one to newline
    IFS=$'\n'
    # Put the DNS Servers into an array
    for DNSServer in ${DNS_SERVERS}
    do
        DNSName="$(cut -d';' -f1 <<< "${DNSServer}")"
        DNSChooseOptions[DNSServerCount]="${DNSName}"
        (( DNSServerCount=DNSServerCount+1 ))
        DNSChooseOptions[DNSServerCount]=""
        (( DNSServerCount=DNSServerCount+1 ))
    done
    DNSChooseOptions[DNSServerCount]="Custom"
    (( DNSServerCount=DNSServerCount+1 ))
    DNSChooseOptions[DNSServerCount]=""
    # Restore the IFS to what it was
    IFS=${OIFS}
    # In a whiptail dialog, show the options
    DNSchoices=$(whiptail --separate-output --menu "Select Upstream DNS Provider. To use your own, select Custom." "${r}" "${c}" 7 \
    "${DNSChooseOptions[@]}" 2>&1 >/dev/tty) || \
    # exit if Cancel is selected
    { printf "  %bCancel was selected, exiting installer%b\\n" "${COL_LIGHT_RED}" "${COL_NC}"; exit 1; }

    # Display the selection
    printf "  %b Using " "${INFO}"
    # Depending on the user's choice, set the GLOBAl variables to the IP of the respective provider
    if [[ "${DNSchoices}" == "Custom" ]]
    then
        # Until the DNS settings are selected,
        until [[ "${DNSSettingsCorrect}" = True ]]; do
            #
            strInvalid="Invalid"
            # If the first
            if [[ ! "${PIHOLE_DNS_1}" ]]; then
                # and second upstream servers do not exist
                if [[ ! "${PIHOLE_DNS_2}" ]]; then
                    prePopulate=""
                # Otherwise,
                else
                    prePopulate=", ${PIHOLE_DNS_2}"
                fi
            elif  [[ "${PIHOLE_DNS_1}" ]] && [[ ! "${PIHOLE_DNS_2}" ]]; then
                prePopulate="${PIHOLE_DNS_1}"
            elif [[ "${PIHOLE_DNS_1}" ]] && [[ "${PIHOLE_DNS_2}" ]]; then
                prePopulate="${PIHOLE_DNS_1}, ${PIHOLE_DNS_2}"
            fi

            # Dialog for the user to enter custom upstream servers
            piholeDNS=$(whiptail --backtitle "Specify Upstream DNS Provider(s)"  --inputbox "Enter your desired upstream DNS provider(s), separated by a comma.\\n\\nFor example '8.8.8.8, 8.8.4.4'" "${r}" "${c}" "${prePopulate}" 3>&1 1>&2 2>&3) || \
            { printf "  %bCancel was selected, exiting installer%b\\n" "${COL_LIGHT_RED}" "${COL_NC}"; exit 1; }
            # Clean user input and replace whitespace with comma.
            piholeDNS=$(sed 's/[, \t]\+/,/g' <<< "${piholeDNS}")

            printf -v PIHOLE_DNS_1 "%s" "${piholeDNS%%,*}"
            printf -v PIHOLE_DNS_2 "%s" "${piholeDNS##*,}"

            # If the IP is valid,
            if ! valid_ip "${PIHOLE_DNS_1}" || [[ ! "${PIHOLE_DNS_1}" ]]; then
                # store it in the variable so we can use it
                PIHOLE_DNS_1=${strInvalid}
            fi
            # Do the same for the secondary server
            if ! valid_ip "${PIHOLE_DNS_2}" && [[ "${PIHOLE_DNS_2}" ]]; then
                PIHOLE_DNS_2=${strInvalid}
            fi
            # If either of the DNS servers are invalid,
            if [[ "${PIHOLE_DNS_1}" == "${strInvalid}" ]] || [[ "${PIHOLE_DNS_2}" == "${strInvalid}" ]]; then
                # explain this to the user
                whiptail --msgbox --backtitle "Invalid IP" --title "Invalid IP" "One or both entered IP addresses were invalid. Please try again.\\n\\n    DNS Server 1:   $PIHOLE_DNS_1\\n    DNS Server 2:   ${PIHOLE_DNS_2}" ${r} ${c}
                # and set the variables back to nothing
                if [[ "${PIHOLE_DNS_1}" == "${strInvalid}" ]]; then
                    PIHOLE_DNS_1=""
                fi
                if [[ "${PIHOLE_DNS_2}" == "${strInvalid}" ]]; then
                    PIHOLE_DNS_2=""
                fi
            # Since the settings will not work, stay in the loop
            DNSSettingsCorrect=False
            # Otherwise,
            else
                # Show the settings
                if (whiptail --backtitle "Specify Upstream DNS Provider(s)" --title "Upstream DNS Provider(s)" --yesno "Are these settings correct?\\n    DNS Server 1:   $PIHOLE_DNS_1\\n    DNS Server 2:   ${PIHOLE_DNS_2}" "${r}" "${c}"); then
                # and break from the loop since the servers are valid
                DNSSettingsCorrect=True
                # Otherwise,
                else
                    # If the settings are wrong, the loop continues
                    DNSSettingsCorrect=False
                fi
            fi
        done
     else
        # Save the old Internal Field Separator in a variable
        OIFS=$IFS
        # and set the new one to newline
        IFS=$'\n'
        for DNSServer in ${DNS_SERVERS}
        do
            DNSName="$(cut -d';' -f1 <<< "${DNSServer}")"
            if [[ "${DNSchoices}" == "${DNSName}" ]]
            then
                printf "%s\\n" "${DNSName}"
                PIHOLE_DNS_1="$(cut -d';' -f2 <<< "${DNSServer}")"
                PIHOLE_DNS_2="$(cut -d';' -f3 <<< "${DNSServer}")"
                break
            fi
        done
        # Restore the IFS to what it was
        IFS=${OIFS}
    fi
}

# Allow the user to enable/disable logging
setLogging() {
    # Local, named variables
    local LogToggleCommand
    local LogChooseOptions
    local LogChoices

    # Ask if the user wants to log queries
    LogToggleCommand=(whiptail --separate-output --radiolist "Do you want to log queries?" "${r}" "${c}" 6)
    # The default selection is on
    LogChooseOptions=("On (Recommended)" "" on
        Off "" off)
    # Get the user's choice
    LogChoices=$("${LogToggleCommand[@]}" "${LogChooseOptions[@]}" 2>&1 >/dev/tty) || (printf "  %bCancel was selected, exiting installer%b\\n" "${COL_LIGHT_RED}" "${COL_NC}" && exit 1)
    case ${LogChoices} in
        # If it's on
        "On (Recommended)")
            printf "  %b Logging On.\\n" "${INFO}"
            # Set the GLOBAL variable to true so we know what they selected
            QUERY_LOGGING=true
            ;;
        # Otherwise, it's off,
        Off)
            printf "  %b Logging Off.\\n" "${INFO}"
            # So set it to false
            QUERY_LOGGING=false
            ;;
    esac
}

# Allow the user to set their FTL privacy level
setPrivacyLevel() {
    local LevelCommand
    local LevelOptions

    LevelCommand=(whiptail --separate-output --radiolist "Select a privacy mode for FTL. https://docs.pi-hole.net/ftldns/privacylevels/" "${r}" "${c}" 6)

    # The default selection is level 0
    LevelOptions=(
        "0" "Show everything" on
        "1" "Hide domains" off
        "2" "Hide domains and clients" off
        "3" "Anonymous mode" off
        "4" "Disabled statistics" off
    )

    # Get the user's choice
    PRIVACY_LEVEL=$("${LevelCommand[@]}" "${LevelOptions[@]}" 2>&1 >/dev/tty) || (echo -e "  ${COL_LIGHT_RED}Cancel was selected, exiting installer${COL_NC}" && exit 1)

    printf "  %b Privacy level %d" "${INFO}" "${PRIVACY_LEVEL}"
}

# Function to ask the user if they want to install the dashboard
setAdminFlag() {
    # Local, named variables
    local WebToggleCommand
    local WebChooseOptions
    local WebChoices

    # Similar to the logging function, ask what the user wants
    WebToggleCommand=(whiptail --separate-output --radiolist "Do you wish to install the web admin interface?" "${r}" "${c}" 6)
    # with the default being enabled
    WebChooseOptions=("On (Recommended)" "" on
        Off "" off)
    WebChoices=$("${WebToggleCommand[@]}" "${WebChooseOptions[@]}" 2>&1 >/dev/tty) || (printf "  %bCancel was selected, exiting installer%b\\n" "${COL_LIGHT_RED}" "${COL_NC}" && exit 1)
    # Depending on their choice
    case ${WebChoices} in
        "On (Recommended)")
            printf "  %b Web Interface On\\n" "${INFO}"
            # Set it to true
            INSTALL_WEB_INTERFACE=true
            ;;
        Off)
            printf "  %b Web Interface Off\\n" "${INFO}"
            # or false
            INSTALL_WEB_INTERFACE=false
            ;;
    esac

    # Request user to install web server, if --disable-install-webserver has not been used (INSTALL_WEB_SERVER=true is default).
    if [[ "${INSTALL_WEB_SERVER}" == true ]]; then
        WebToggleCommand=(whiptail --separate-output --radiolist "Do you wish to install the web server (lighttpd)?\\n\\nNB: If you disable this, and, do not have an existing webserver installed, the web interface will not function." "${r}" "${c}" 6)
        # with the default being enabled
        WebChooseOptions=("On (Recommended)" "" on
            Off "" off)
        WebChoices=$("${WebToggleCommand[@]}" "${WebChooseOptions[@]}" 2>&1 >/dev/tty) || (printf "  %bCancel was selected, exiting installer%b\\n" "${COL_LIGHT_RED}" "${COL_NC}" && exit 1)
        # Depending on their choice
        case ${WebChoices} in
            "On (Recommended)")
                printf "  %b Web Server On\\n" "${INFO}"
                # set it to true, as clearly seen below.
                INSTALL_WEB_SERVER=true
                ;;
            Off)
                printf "  %b Web Server Off\\n" "${INFO}"
                # or false
                INSTALL_WEB_SERVER=false
                ;;
        esac
    fi
}

# A function to display a list of example blocklists for users to select
chooseBlocklists() {
    # Back up any existing adlist file, on the off chance that it exists. Useful in case of a reconfigure.
    if [[ -f "${adlistFile}" ]]; then
        mv "${adlistFile}" "${adlistFile}.old"
    fi
    # Let user select (or not) blocklists via a checklist
    cmd=(whiptail --separate-output --checklist "Pi-hole relies on third party lists in order to block ads.\\n\\nYou can use the suggestions below, and/or add your own after installation\\n\\nTo deselect any list, use the arrow keys and spacebar" "${r}" "${c}" 7)
    # In an array, show the options available (all off by default):
    options=(StevenBlack "StevenBlack's Unified Hosts List" on
        MalwareDom "MalwareDomains" on
        Cameleon "Cameleon" on
        ZeusTracker "ZeusTracker" on
        DisconTrack "Disconnect.me Tracking" on
        DisconAd "Disconnect.me Ads" on
        HostsFile "Hosts-file.net Ads" on)

    # In a variable, show the choices available; exit if Cancel is selected
    choices=$("${cmd[@]}" "${options[@]}" 2>&1 >/dev/tty) || { printf "  %bCancel was selected, exiting installer%b\\n" "${COL_LIGHT_RED}" "${COL_NC}"; rm "${adlistFile}" ;exit 1; }
    # For each choice available,
    for choice in ${choices}
    do
        appendToListsFile "${choice}"
    done
    chmod 644 "${adlistFile}"
}

# Accept a string parameter, it must be one of the default lists
# This function allow to not duplicate code in chooseBlocklists and
# in installDefaultBlocklists
appendToListsFile() {
    case $1 in
        StevenBlack  )  echo "https://raw.githubusercontent.com/StevenBlack/hosts/master/hosts" >> "${adlistFile}";;
        MalwareDom   )  echo "https://mirror1.malwaredomains.com/files/justdomains" >> "${adlistFile}";;
        Cameleon     )  echo "http://sysctl.org/cameleon/hosts" >> "${adlistFile}";;
        ZeusTracker  )  echo "https://zeustracker.abuse.ch/blocklist.php?download=domainblocklist" >> "${adlistFile}";;
        DisconTrack  )  echo "https://s3.amazonaws.com/lists.disconnect.me/simple_tracking.txt" >> "${adlistFile}";;
        DisconAd     )  echo "https://s3.amazonaws.com/lists.disconnect.me/simple_ad.txt" >> "${adlistFile}";;
        HostsFile    )  echo "https://hosts-file.net/ad_servers.txt" >> "${adlistFile}";;
    esac
}

# Used only in unattended setup
# If there is already the adListFile, we keep it, else we create it using all default lists
installDefaultBlocklists() {
    # In unattended setup, could be useful to use userdefined blocklist.
    # If this file exists, we avoid overriding it.
    if [[ -f "${adlistFile}" ]]; then
        return;
    fi
    appendToListsFile StevenBlack
    appendToListsFile MalwareDom
    appendToListsFile Cameleon
    appendToListsFile ZeusTracker
    appendToListsFile DisconTrack
    appendToListsFile DisconAd
    appendToListsFile HostsFile
}

# Check if /etc/dnsmasq.conf is from pi-hole.  If so replace with an original and install new in .d directory
version_check_dnsmasq() {
    # Local, named variables
    local dnsmasq_conf="/etc/dnsmasq.conf"
    local dnsmasq_conf_orig="/etc/dnsmasq.conf.orig"
    local dnsmasq_pihole_id_string="addn-hosts=/etc/pihole/gravity.list"
    local dnsmasq_pihole_id_string2="# Dnsmasq config for Pi-hole's FTLDNS"
    local dnsmasq_original_config="${PI_HOLE_LOCAL_REPO}/advanced/dnsmasq.conf.original"
    local dnsmasq_pihole_01_snippet="${PI_HOLE_LOCAL_REPO}/advanced/01-pihole.conf"
    local dnsmasq_pihole_01_location="/etc/dnsmasq.d/01-pihole.conf"

    # If the dnsmasq config file exists
    if [[ -f "${dnsmasq_conf}" ]]; then
        printf "  %b Existing dnsmasq.conf found..." "${INFO}"
        # If a specific string is found within this file, we presume it's from older versions on Pi-hole,
        if grep -q "${dnsmasq_pihole_id_string}" "${dnsmasq_conf}" ||
           grep -q "${dnsmasq_pihole_id_string2}" "${dnsmasq_conf}"; then
            printf " it is from a previous Pi-hole install.\\n"
            printf "  %b Backing up dnsmasq.conf to dnsmasq.conf.orig..." "${INFO}"
            # so backup the original file
            mv -f "${dnsmasq_conf}" "${dnsmasq_conf_orig}"
            printf "%b  %b Backing up dnsmasq.conf to dnsmasq.conf.orig...\\n" "${OVER}"  "${TICK}"
            printf "  %b Restoring default dnsmasq.conf..." "${INFO}"
            # and replace it with the default
            install -D -m 644 -T "${dnsmasq_original_config}" "${dnsmasq_conf}"
            printf "%b  %b Restoring default dnsmasq.conf...\\n" "${OVER}"  "${TICK}"
        # Otherwise,
        else
        # Don't to anything
        printf " it is not a Pi-hole file, leaving alone!\\n"
        fi
    else
        # If a file cannot be found,
        printf "  %b No dnsmasq.conf found... restoring default dnsmasq.conf..." "${INFO}"
        # restore the default one
        install -D -m 644 -T "${dnsmasq_original_config}" "${dnsmasq_conf}"
        printf "%b  %b No dnsmasq.conf found... restoring default dnsmasq.conf...\\n" "${OVER}"  "${TICK}"
    fi

    printf "  %b Copying 01-pihole.conf to /etc/dnsmasq.d/01-pihole.conf..." "${INFO}"
    # Check to see if dnsmasq directory exists (it may not due to being a fresh install and dnsmasq no longer being a dependency)
    if [[ ! -d "/etc/dnsmasq.d"  ]];then
        install -d -m 755 "/etc/dnsmasq.d"
    fi
    # Copy the new Pi-hole DNS config file into the dnsmasq.d directory
    install -D -m 644 -T "${dnsmasq_pihole_01_snippet}" "${dnsmasq_pihole_01_location}"
    printf "%b  %b Copying 01-pihole.conf to /etc/dnsmasq.d/01-pihole.conf\\n" "${OVER}"  "${TICK}"
    # Replace our placeholder values with the GLOBAL DNS variables that we populated earlier
    # First, swap in the interface to listen on
    sed -i "s/@INT@/$PIHOLE_INTERFACE/" "${dnsmasq_pihole_01_location}"
    if [[ "${PIHOLE_DNS_1}" != "" ]]; then
        # Then swap in the primary DNS server
        sed -i "s/@DNS1@/$PIHOLE_DNS_1/" "${dnsmasq_pihole_01_location}"
    else
        #
        sed -i '/^server=@DNS1@/d' "${dnsmasq_pihole_01_location}"
    fi
    if [[ "${PIHOLE_DNS_2}" != "" ]]; then
        # Then swap in the primary DNS server
        sed -i "s/@DNS2@/$PIHOLE_DNS_2/" "${dnsmasq_pihole_01_location}"
    else
        #
        sed -i '/^server=@DNS2@/d' "${dnsmasq_pihole_01_location}"
    fi

    #
    sed -i 's/^#conf-dir=\/etc\/dnsmasq.d$/conf-dir=\/etc\/dnsmasq.d/' "${dnsmasq_conf}"

    # If the user does not want to enable logging,
    if [[ "${QUERY_LOGGING}" == false ]] ; then
        # Disable it by commenting out the directive in the DNS config file
        sed -i 's/^log-queries/#log-queries/' "${dnsmasq_pihole_01_location}"
    # Otherwise,
    else
        # enable it by uncommenting the directive in the DNS config file
        sed -i 's/^#log-queries/log-queries/' "${dnsmasq_pihole_01_location}"
    fi
}

# Clean an existing installation to prepare for upgrade/reinstall
clean_existing() {
    # Local, named variables
    # ${1} Directory to clean
    local clean_directory="${1}"
    # Make ${2} the new one?
    shift
    # ${2} Array of files to remove
    local old_files=( "$@" )

    # For each script found in the old files array
    for script in "${old_files[@]}"; do
        # Remove them
        rm -f "${clean_directory}/${script}.sh"
    done
}

# Install the scripts from repository to their various locations
installScripts() {
    # Local, named variables
    local str="Installing scripts from ${PI_HOLE_LOCAL_REPO}"
    printf "  %b %s..." "${INFO}" "${str}"

    # Clear out script files from Pi-hole scripts directory.
    clean_existing "${PI_HOLE_INSTALL_DIR}" "${PI_HOLE_FILES[@]}"

    # Install files from local core repository
    if is_repo "${PI_HOLE_LOCAL_REPO}"; then
        # move into the directory
        cd "${PI_HOLE_LOCAL_REPO}"
        # Install the scripts by:
        #  -o setting the owner to the user
        #  -Dm755 create all leading components of destination except the last, then copy the source to the destination and setting the permissions to 755
        #
        # This first one is the directory
        install -o "${USER}" -Dm755 -d "${PI_HOLE_INSTALL_DIR}"
        # The rest are the scripts Pi-hole needs
        install -o "${USER}" -Dm755 -t "${PI_HOLE_INSTALL_DIR}" gravity.sh
        install -o "${USER}" -Dm755 -t "${PI_HOLE_INSTALL_DIR}" ./advanced/Scripts/*.sh
        install -o "${USER}" -Dm755 -t "${PI_HOLE_INSTALL_DIR}" ./automated\ install/uninstall.sh
        install -o "${USER}" -Dm755 -t "${PI_HOLE_INSTALL_DIR}" ./advanced/Scripts/COL_TABLE
        install -o "${USER}" -Dm755 -t /usr/local/bin/ pihole
        install -Dm644 ./advanced/bash-completion/pihole /etc/bash_completion.d/pihole
        printf "%b  %b %s\\n" "${OVER}" "${TICK}" "${str}"

    # Otherwise,
    else
        # Show an error and exit
        printf "%b  %b %s\\n" "${OVER}"  "${CROSS}" "${str}"
        printf "\\t\\t%bError: Local repo %s not found, exiting installer%b\\n" "${COL_LIGHT_RED}" "${PI_HOLE_LOCAL_REPO}" "${COL_NC}"
        return 1
    fi
}

# Install the configs from PI_HOLE_LOCAL_REPO to their various locations
installConfigs() {
    printf "\\n  %b Installing configs from %s...\\n" "${INFO}" "${PI_HOLE_LOCAL_REPO}"
    # Make sure Pi-hole's config files are in place
    version_check_dnsmasq

    # Install list of DNS servers
    # Format: Name;Primary IPv4;Secondary IPv4;Primary IPv6;Secondary IPv6
    # Some values may be empty (for example: DNS servers without IPv6 support)
    echo "${DNS_SERVERS}" > "${PI_HOLE_CONFIG_DIR}/dns-servers.conf"
    chmod 644 "${PI_HOLE_CONFIG_DIR}/dns-servers.conf"

    # Install empty file if it does not exist
    if [[ ! -r "${PI_HOLE_CONFIG_DIR}/pihole-FTL.conf" ]]; then
        install -d -m 0755 ${PI_HOLE_CONFIG_DIR}
        if ! install -o pihole -m 664 /dev/null "${PI_HOLE_CONFIG_DIR}/pihole-FTL.conf" &>/dev/null; then
            printf "  %bError: Unable to initialize configuration file %s/pihole-FTL.conf\\n" "${COL_LIGHT_RED}" "${PI_HOLE_CONFIG_DIR}"
            return 1
        fi
    fi
    # Install an empty regex file
    if [[ ! -f "${regexFile}" ]]; then
        # Let PHP edit the regex file, if installed
        install -o pihole -g "${LIGHTTPD_GROUP:-pihole}" -m 664 /dev/null "${regexFile}"
    fi
    # If the user chose to install the dashboard,
    if [[ "${INSTALL_WEB_SERVER}" == true ]]; then
        # and if the Web server conf directory does not exist,
        if [[ ! -d "/etc/lighttpd" ]]; then
            # make it and set the owners
            install -d -m 755 -o "${USER}" -g root /etc/lighttpd
        # Otherwise, if the config file already exists
        elif [[ -f "/etc/lighttpd/lighttpd.conf" ]]; then
            # back up the original
            mv /etc/lighttpd/lighttpd.conf /etc/lighttpd/lighttpd.conf.orig
        fi
        # and copy in the config file Pi-hole needs
        install -D -m 644 -T ${PI_HOLE_LOCAL_REPO}/advanced/${LIGHTTPD_CFG} /etc/lighttpd/lighttpd.conf
        # Make sure the external.conf file exists, as lighttpd v1.4.50 crashes without it
        touch /etc/lighttpd/external.conf
        chmod 644 /etc/lighttpd/external.conf
        # if there is a custom block page in the html/pihole directory, replace 404 handler in lighttpd config
        if [[ -f "${PI_HOLE_BLOCKPAGE_DIR}/custom.php" ]]; then
            sed -i 's/^\(server\.error-handler-404\s*=\s*\).*$/\1"pihole\/custom\.php"/' /etc/lighttpd/lighttpd.conf
        fi
        # Make the directories if they do not exist and set the owners
        mkdir -p /var/run/lighttpd
        chown ${LIGHTTPD_USER}:${LIGHTTPD_GROUP} /var/run/lighttpd
        mkdir -p /var/cache/lighttpd/compress
        chown ${LIGHTTPD_USER}:${LIGHTTPD_GROUP} /var/cache/lighttpd/compress
        mkdir -p /var/cache/lighttpd/uploads
        chown ${LIGHTTPD_USER}:${LIGHTTPD_GROUP} /var/cache/lighttpd/uploads
    fi
}

install_manpage() {
    # Copy Pi-hole man pages and call mandb to update man page database
    # Default location for man files for /usr/local/bin is /usr/local/share/man
    # on lightweight systems may not be present, so check before copying.
    printf "  %b Testing man page installation" "${INFO}"
    if ! is_command mandb ; then
        # if mandb is not present, no manpage support
        printf "%b  %b man not installed\\n" "${OVER}" "${INFO}"
        return
    elif [[ ! -d "/usr/local/share/man" ]]; then
        # appropriate directory for Pi-hole's man page is not present
        printf "%b  %b man pages not installed\\n" "${OVER}" "${INFO}"
        return
    fi
    if [[ ! -d "/usr/local/share/man/man8" ]]; then
        # if not present, create man8 directory
        install -d -m 755 /usr/local/share/man/man8
    fi
    if [[ ! -d "/usr/local/share/man/man5" ]]; then
        # if not present, create man5 directory
        install -d -m 755 /usr/local/share/man/man5
    fi
    # Testing complete, copy the files & update the man db
    install -D -m 644 -T ${PI_HOLE_LOCAL_REPO}/manpages/pihole.8 /usr/local/share/man/man8/pihole.8
    install -D -m 644 -T ${PI_HOLE_LOCAL_REPO}/manpages/pihole-FTL.8 /usr/local/share/man/man8/pihole-FTL.8
    install -D -m 644 -T ${PI_HOLE_LOCAL_REPO}/manpages/pihole-FTL.conf.5 /usr/local/share/man/man5/pihole-FTL.conf.5
    if mandb -q &>/dev/null; then
        # Updated successfully
        printf "%b  %b man pages installed and database updated\\n" "${OVER}" "${TICK}"
        return
    else
        # Something is wrong with the system's man installation, clean up
        # our files, (leave everything how we found it).
        rm /usr/local/share/man/man8/pihole.8 /usr/local/share/man/man8/pihole-FTL.8 /usr/local/share/man/man5/pihole-FTL.conf.5
        printf "%b  %b man page db not updated, man pages not installed\\n" "${OVER}" "${CROSS}"
    fi
}

stop_service() {
    # Stop service passed in as argument.
    # Can softfail, as process may not be installed when this is called
    local str="Stopping ${1} service"
    printf "  %b %s..." "${INFO}" "${str}"
    if is_command systemctl ; then
        systemctl stop "${1}" &> /dev/null || true
    else
        service "${1}" stop &> /dev/null || true
    fi
    printf "%b  %b %s...\\n" "${OVER}" "${TICK}" "${str}"
}

# Start/Restart service passed in as argument
restart_service() {
    # Local, named variables
    local str="Restarting ${1} service"
    printf "  %b %s..." "${INFO}" "${str}"
    # If systemctl exists,
    if is_command systemctl ; then
        # use that to restart the service
        systemctl restart "${1}" &> /dev/null
    # Otherwise,
    else
        # fall back to the service command
        service "${1}" restart &> /dev/null
    fi
    printf "%b  %b %s...\\n" "${OVER}" "${TICK}" "${str}"
}

# Enable service so that it will start with next reboot
enable_service() {
    # Local, named variables
    local str="Enabling ${1} service to start on reboot"
    printf "  %b %s..." "${INFO}" "${str}"
    # If systemctl exists,
    if is_command systemctl ; then
        # use that to enable the service
        systemctl enable "${1}" &> /dev/null
    # Otherwise,
    else
        # use update-rc.d to accomplish this
        update-rc.d "${1}" defaults &> /dev/null
    fi
    printf "%b  %b %s...\\n" "${OVER}" "${TICK}" "${str}"
}

# Disable service so that it will not with next reboot
disable_service() {
    # Local, named variables
    local str="Disabling ${1} service"
    printf "  %b %s..." "${INFO}" "${str}"
    # If systemctl exists,
    if is_command systemctl ; then
        # use that to disable the service
        systemctl disable "${1}" &> /dev/null
    # Otherwise,
    else
        # use update-rc.d to accomplish this
        update-rc.d "${1}" disable &> /dev/null
    fi
    printf "%b  %b %s...\\n" "${OVER}" "${TICK}" "${str}"
}

check_service_active() {
    # If systemctl exists,
    if is_command systemctl ; then
        # use that to check the status of the service
        systemctl is-enabled "${1}" &> /dev/null
    # Otherwise,
    else
        # fall back to service command
        service "${1}" status &> /dev/null
    fi
}

# Systemd-resolved's DNSStubListener and dnsmasq can't share port 53.
disable_resolved_stublistener() {
    printf "  %b Testing if systemd-resolved is enabled\\n" "${INFO}"
    # Check if Systemd-resolved's DNSStubListener is enabled and active on port 53
    if check_service_active "systemd-resolved"; then
        # Check if DNSStubListener is enabled
        printf "  %b  %b Testing if systemd-resolved DNSStub-Listener is active" "${OVER}" "${INFO}"
        if ( grep -E '#?DNSStubListener=yes' /etc/systemd/resolved.conf &> /dev/null ); then
            # Disable the DNSStubListener to unbind it from port 53
            # Note that this breaks dns functionality on host until dnsmasq/ftl are up and running
            printf "%b  %b Disabling systemd-resolved DNSStubListener" "${OVER}" "${TICK}"
            # Make a backup of the original /etc/systemd/resolved.conf
            # (This will need to be restored on uninstallation)
            sed -r -i.orig 's/#?DNSStubListener=yes/DNSStubListener=no/g' /etc/systemd/resolved.conf
            printf " and restarting systemd-resolved\\n"
            systemctl reload-or-restart systemd-resolved
        else
            printf "%b  %b Systemd-resolved does not need to be restarted\\n" "${OVER}" "${INFO}"
        fi
    else
        printf "%b  %b Systemd-resolved is not enabled\\n" "${OVER}" "${INFO}"
    fi
}

update_package_cache() {
    # Running apt-get update/upgrade with minimal output can cause some issues with
    # requiring user input (e.g password for phpmyadmin see #218)

    # Update package cache on apt based OSes. Do this every time since
    # it's quick and packages can be updated at any time.

    # Local, named variables
    local str="Update local cache of available packages"
    printf "  %b %s..." "${INFO}" "${str}"
    # Create a command from the package cache variable
    if eval "${UPDATE_PKG_CACHE}" &> /dev/null; then
        printf "%b  %b %s\\n" "${OVER}" "${TICK}" "${str}"
    # Otherwise,
    else
        # show an error and exit
        printf "%b  %b %s\\n" "${OVER}" "${CROSS}" "${str}"
        printf "  %bError: Unable to update package cache. Please try \"%s\"%b" "${COL_LIGHT_RED}" "${UPDATE_PKG_CACHE}" "${COL_NC}"
        return 1
    fi
}

# Let user know if they have outdated packages on their system and
# advise them to run a package update at soonest possible.
notify_package_updates_available() {
    # Local, named variables
    local str="Checking ${PKG_MANAGER} for upgraded packages"
    printf "\\n  %b %s..." "${INFO}" "${str}"
    # Store the list of packages in a variable
    updatesToInstall=$(eval "${PKG_COUNT}")

    if [[ -d "/lib/modules/$(uname -r)" ]]; then
        if [[ "${updatesToInstall}" -eq 0 ]]; then
            printf "%b  %b %s... up to date!\\n\\n" "${OVER}" "${TICK}" "${str}"
        else
            printf "%b  %b %s... %s updates available\\n" "${OVER}" "${TICK}" "${str}" "${updatesToInstall}"
            printf "  %b %bIt is recommended to update your OS after installing the Pi-hole!%b\\n\\n" "${INFO}" "${COL_LIGHT_GREEN}" "${COL_NC}"
        fi
    else
        printf "%b  %b %s\\n" "${OVER}" "${CROSS}" "${str}"
        printf "      Kernel update detected. If the install fails, please reboot and try again\\n"
    fi
}

# What's this doing outside of a function in the middle of nowhere?
counter=0

install_dependent_packages() {
    # Local, named variables should be used here, especially for an iterator
    # Add one to the counter
    counter=$((counter+1))
    # If it equals 1,
    if [[ "${counter}" == 1 ]]; then
        #
        printf "  %b Installer Dependency checks...\\n" "${INFO}"
    else
        #
        printf "  %b Main Dependency checks...\\n" "${INFO}"
    fi

    # Install packages passed in via argument array
    # No spinner - conflicts with set -e
    declare -a installArray

    # Debian based package install - debconf will download the entire package list
    # so we just create an array of packages not currently installed to cut down on the
    # amount of download traffic.
    # NOTE: We may be able to use this installArray in the future to create a list of package that were
    # installed by us, and remove only the installed packages, and not the entire list.
    if is_command debconf-apt-progress ; then
        # For each package,
        for i in "$@"; do
            printf "  %b Checking for %s..." "${INFO}" "${i}"
            if dpkg-query -W -f='${Status}' "${i}" 2>/dev/null | grep "ok installed" &> /dev/null; then
                printf "%b  %b Checking for %s\\n" "${OVER}" "${TICK}" "${i}"
            else
                echo -e "${OVER}  ${INFO} Checking for $i (will be installed)"
                installArray+=("${i}")
            fi
        done
        if [[ "${#installArray[@]}" -gt 0 ]]; then
            test_dpkg_lock
            debconf-apt-progress -- "${PKG_INSTALL[@]}" "${installArray[@]}"
            return
        fi
        printf "\\n"
        return 0
    fi

    # Install Fedora/CentOS packages
    for i in "$@"; do
        printf "  %b Checking for %s..." "${INFO}" "${i}"
        if "${PKG_MANAGER}" -q list installed "${i}" &> /dev/null; then
            printf "%b  %b Checking for %s" "${OVER}" "${TICK}" "${i}"
        else
            printf "%b  %b Checking for %s (will be installed)" "${OVER}" "${INFO}" "${i}"
            installArray+=("${i}")
        fi
    done
    if [[ "${#installArray[@]}" -gt 0 ]]; then
        "${PKG_INSTALL[@]}" "${installArray[@]}" &> /dev/null
        return
    fi
    printf "\\n"
    return 0
}

# Install the Web interface dashboard
installPiholeWeb() {
    printf "\\n  %b Installing blocking page...\\n" "${INFO}"

    local str="Creating directory for blocking page, and copying files"
    printf "  %b %s..." "${INFO}" "${str}"
    # Install the directory
    install -d -m 0755 ${PI_HOLE_BLOCKPAGE_DIR}
    # and the blockpage
    install -D -m 644 ${PI_HOLE_LOCAL_REPO}/advanced/{index,blockingpage}.* ${PI_HOLE_BLOCKPAGE_DIR}/

    # Remove superseded file
    if [[ -e "${PI_HOLE_BLOCKPAGE_DIR}/index.js" ]]; then
        rm "${PI_HOLE_BLOCKPAGE_DIR}/index.js"
    fi

    printf "%b  %b %s\\n" "${OVER}" "${TICK}" "${str}"

    local str="Backing up index.lighttpd.html"
    printf "  %b %s..." "${INFO}" "${str}"
    # If the default index file exists,
    if [[ -f "${webroot}/index.lighttpd.html" ]]; then
        # back it up
        mv ${webroot}/index.lighttpd.html ${webroot}/index.lighttpd.orig
        printf "%b  %b %s\\n" "${OVER}" "${TICK}" "${str}"
    # Otherwise,
    else
        # don't do anything
        printf "%b  %b %s\\n" "${OVER}" "${CROSS}" "${str}"
        printf "      No default index.lighttpd.html file found... not backing up\\n"
    fi

    # Install Sudoers file
    local str="Installing sudoer file"
    printf "\\n  %b %s..." "${INFO}" "${str}"
    # Make the .d directory if it doesn't exist
    install -d -m 755 /etc/sudoers.d/
    # and copy in the pihole sudoers file
    install -m 0640 ${PI_HOLE_LOCAL_REPO}/advanced/Templates/pihole.sudo /etc/sudoers.d/pihole
    # Add lighttpd user (OS dependent) to sudoers file
    echo "${LIGHTTPD_USER} ALL=NOPASSWD: /usr/local/bin/pihole" >> /etc/sudoers.d/pihole

    # If the Web server user is lighttpd,
    if [[ "$LIGHTTPD_USER" == "lighttpd" ]]; then
        # Allow executing pihole via sudo with Fedora
        # Usually /usr/local/bin is not permitted as directory for sudoable programs
        echo "Defaults secure_path = /sbin:/bin:/usr/sbin:/usr/bin:/usr/local/bin" >> /etc/sudoers.d/pihole
    fi
    # Set the strict permissions on the file
    chmod 0440 /etc/sudoers.d/pihole
    printf "%b  %b %s\\n" "${OVER}" "${TICK}" "${str}"
}

# Installs a cron file
installCron() {
    # Install the cron job
    local str="Installing latest Cron script"
    printf "\\n  %b %s..." "${INFO}" "${str}"
    # Copy the cron file over from the local repo
    # File must not be world or group writeable and must be owned by root
    install -D -m 644 -T -o root -g root ${PI_HOLE_LOCAL_REPO}/advanced/Templates/pihole.cron /etc/cron.d/pihole
    # Randomize gravity update time
    sed -i "s/59 1 /$((1 + RANDOM % 58)) $((3 + RANDOM % 2))/" /etc/cron.d/pihole
    # Randomize update checker time
    sed -i "s/59 17/$((1 + RANDOM % 58)) $((12 + RANDOM % 8))/" /etc/cron.d/pihole
    printf "%b  %b %s\\n" "${OVER}" "${TICK}" "${str}"
}

# Gravity is a very important script as it aggregates all of the domains into a single HOSTS formatted list,
# which is what Pi-hole needs to begin blocking ads
runGravity() {
    # Run gravity in the current shell
    { /opt/pihole/gravity.sh --force; }
}

# Check if the pihole user exists and create if it does not
create_pihole_user() {
    local str="Checking for user 'pihole'"
    printf "  %b %s..." "${INFO}" "${str}"
    # If the user pihole exists,
    if id -u pihole &> /dev/null; then
        # just show a success
        printf "%b  %b %s\\n" "${OVER}" "${TICK}" "${str}"
    # Otherwise,
    else
        printf "%b  %b %s" "${OVER}" "${CROSS}" "${str}"
        local str="Creating user 'pihole'"
        printf "%b  %b %s..." "${OVER}" "${INFO}" "${str}"
        # create her with the useradd command
        if useradd -r -s /usr/sbin/nologin pihole; then
          printf "%b  %b %s\\n" "${OVER}" "${TICK}" "${str}"
        else
          printf "%b  %b %s\\n" "${OVER}" "${CROSS}" "${str}"
        fi
    fi
}

# Allow HTTP and DNS traffic
configureFirewall() {
    printf "\\n"
    # If a firewall is running,
    if firewall-cmd --state &> /dev/null; then
        # ask if the user wants to install Pi-hole's default firewall rules
        whiptail --title "Firewall in use" --yesno "We have detected a running firewall\\n\\nPi-hole currently requires HTTP and DNS port access.\\n\\n\\n\\nInstall Pi-hole default firewall rules?" "${r}" "${c}" || \
        { printf "  %b Not installing firewall rulesets.\\n" "${INFO}"; return 0; }
        printf "  %b Configuring FirewallD for httpd and pihole-FTL\\n" "${TICK}"
        # Allow HTTP and DNS traffic
        firewall-cmd --permanent --add-service=http --add-service=dns
        # Reload the firewall to apply these changes
        firewall-cmd --reload
        return 0
        # Check for proper kernel modules to prevent failure
    elif modinfo ip_tables &> /dev/null && is_command iptables ; then
    # If chain Policy is not ACCEPT or last Rule is not ACCEPT
    # then check and insert our Rules above the DROP/REJECT Rule.
        if iptables -S INPUT | head -n1 | grep -qv '^-P.*ACCEPT$' || iptables -S INPUT | tail -n1 | grep -qv '^-\(A\|P\).*ACCEPT$'; then
            whiptail --title "Firewall in use" --yesno "We have detected a running firewall\\n\\nPi-hole currently requires HTTP and DNS port access.\\n\\n\\n\\nInstall Pi-hole default firewall rules?" "${r}" "${c}" || \
            { printf "  %b Not installing firewall rulesets.\\n" "${INFO}"; return 0; }
            printf "  %b Installing new IPTables firewall rulesets\\n" "${TICK}"
            # Check chain first, otherwise a new rule will duplicate old ones
            iptables -C INPUT -p tcp -m tcp --dport 80 -j ACCEPT &> /dev/null || iptables -I INPUT 1 -p tcp -m tcp --dport 80 -j ACCEPT
            iptables -C INPUT -p tcp -m tcp --dport 53 -j ACCEPT &> /dev/null || iptables -I INPUT 1 -p tcp -m tcp --dport 53 -j ACCEPT
            iptables -C INPUT -p udp -m udp --dport 53 -j ACCEPT &> /dev/null || iptables -I INPUT 1 -p udp -m udp --dport 53 -j ACCEPT
            iptables -C INPUT -p tcp -m tcp --dport 4711:4720 -i lo -j ACCEPT &> /dev/null || iptables -I INPUT 1 -p tcp -m tcp --dport 4711:4720 -i lo -j ACCEPT
            return 0
        fi
    # Otherwise,
    else
        # no firewall is running
        printf "  %b No active firewall detected.. skipping firewall configuration\\n" "${INFO}"
        # so just exit
        return 0
    fi
    printf "  %b Skipping firewall configuration\\n" "${INFO}"
}

#
finalExports() {
    # If the Web interface is not set to be installed,
    if [[ "${INSTALL_WEB_INTERFACE}" == false ]]; then
        # and if there is not an IPv4 address,
        if [[ "${IPV4_ADDRESS}" ]]; then
            # there is no block page, so set IPv4 to 0.0.0.0 (all IP addresses)
            IPV4_ADDRESS="0.0.0.0"
        fi
        if [[ "${IPV6_ADDRESS}" ]]; then
            # and IPv6 to ::/0
            IPV6_ADDRESS="::/0"
        fi
    fi

    # If the setup variable file exists,
    if [[ -e "${setupVars}" ]]; then
        # update the variables in the file
        sed -i.update.bak '/PIHOLE_INTERFACE/d;/IPV4_ADDRESS/d;/IPV6_ADDRESS/d;/PIHOLE_DNS_1/d;/PIHOLE_DNS_2/d;/QUERY_LOGGING/d;/INSTALL_WEB_SERVER/d;/INSTALL_WEB_INTERFACE/d;/LIGHTTPD_ENABLED/d;' "${setupVars}"
    fi
    # echo the information to the user
    {
    echo "PIHOLE_INTERFACE=${PIHOLE_INTERFACE}"
    echo "IPV4_ADDRESS=${IPV4_ADDRESS}"
    echo "IPV6_ADDRESS=${IPV6_ADDRESS}"
    echo "PIHOLE_DNS_1=${PIHOLE_DNS_1}"
    echo "PIHOLE_DNS_2=${PIHOLE_DNS_2}"
    echo "QUERY_LOGGING=${QUERY_LOGGING}"
    echo "INSTALL_WEB_SERVER=${INSTALL_WEB_SERVER}"
    echo "INSTALL_WEB_INTERFACE=${INSTALL_WEB_INTERFACE}"
    echo "LIGHTTPD_ENABLED=${LIGHTTPD_ENABLED}"
    }>> "${setupVars}"
    chmod 644 "${setupVars}"

    # Set the privacy level
    sed -i '/PRIVACYLEVEL/d' "${PI_HOLE_CONFIG_DIR}/pihole-FTL.conf"
    echo "PRIVACYLEVEL=${PRIVACY_LEVEL}" >> "${PI_HOLE_CONFIG_DIR}/pihole-FTL.conf"

    # Bring in the current settings and the functions to manipulate them
    source "${setupVars}"
    source "${PI_HOLE_LOCAL_REPO}/advanced/Scripts/webpage.sh"

    # Look for DNS server settings which would have to be reapplied
    ProcessDNSSettings

    # Look for DHCP server settings which would have to be reapplied
    ProcessDHCPSettings
}

# Install the logrotate script
installLogrotate() {

    local str="Installing latest logrotate script"
    printf "\\n  %b %s..." "${INFO}" "${str}"
    # Copy the file over from the local repo
    install -D -m 644 -T ${PI_HOLE_LOCAL_REPO}/advanced/Templates/logrotate /etc/pihole/logrotate
    # Different operating systems have different user / group
    # settings for logrotate that makes it impossible to create
    # a static logrotate file that will work with e.g.
    # Rasbian and Ubuntu at the same time. Hence, we have to
    # customize the logrotate script here in order to reflect
    # the local properties of the /var/log directory
    logusergroup="$(stat -c '%U %G' /var/log)"
    # If the variable has a value,
    if [[ ! -z "${logusergroup}" ]]; then
        #
        sed -i "s/# su #/su ${logusergroup}/g;" /etc/pihole/logrotate
    fi
    printf "%b  %b %s\\n" "${OVER}" "${TICK}" "${str}"
}

# At some point in the future this list can be pruned, for now we'll need it to ensure updates don't break.
# Refactoring of install script has changed the name of a couple of variables. Sort them out here.
accountForRefactor() {
    sed -i 's/piholeInterface/PIHOLE_INTERFACE/g' "${setupVars}"
    sed -i 's/IPv4_address/IPV4_ADDRESS/g' "${setupVars}"
    sed -i 's/IPv4addr/IPV4_ADDRESS/g' "${setupVars}"
    sed -i 's/IPv6_address/IPV6_ADDRESS/g' "${setupVars}"
    sed -i 's/piholeIPv6/IPV6_ADDRESS/g' "${setupVars}"
    sed -i 's/piholeDNS1/PIHOLE_DNS_1/g' "${setupVars}"
    sed -i 's/piholeDNS2/PIHOLE_DNS_2/g' "${setupVars}"
    sed -i 's/^INSTALL_WEB=/INSTALL_WEB_INTERFACE=/' "${setupVars}"
    # Add 'INSTALL_WEB_SERVER', if its not been applied already: https://github.com/pi-hole/pi-hole/pull/2115
    if ! grep -q '^INSTALL_WEB_SERVER=' ${setupVars}; then
        local webserver_installed=false
        if grep -q '^INSTALL_WEB_INTERFACE=true' ${setupVars}; then
            webserver_installed=true
        fi
        echo -e "INSTALL_WEB_SERVER=$webserver_installed" >> "${setupVars}"
    fi
}

# Install base files and web interface
installPihole() {
    # If the user wants to install the Web interface,
    if [[ "${INSTALL_WEB_INTERFACE}" == true ]]; then
        if [[ ! -d "${webroot}" ]]; then
            # make the Web directory if necessary
            install -d -m 0755 ${webroot}
        fi

        if [[ "${INSTALL_WEB_SERVER}" == true ]]; then
            # Set the owner and permissions
            chown ${LIGHTTPD_USER}:${LIGHTTPD_GROUP} ${webroot}
            chmod 0775 ${webroot}
            # Repair permissions if /var/www/html is not world readable
            chmod a+rx /var/www
            chmod a+rx /var/www/html
            # Give pihole access to the Web server group
            usermod -a -G ${LIGHTTPD_GROUP} pihole
            # If the lighttpd command is executable,
            if is_command lighty-enable-mod ; then
                # enable fastcgi and fastcgi-php
                lighty-enable-mod fastcgi fastcgi-php > /dev/null || true
            else
                # Otherwise, show info about installing them
                printf "  %b Warning: 'lighty-enable-mod' utility not found\\n" "${INFO}"
                printf "      Please ensure fastcgi is enabled if you experience issues\\n"
            fi
        fi
    fi
    # For updates and unattended install.
    if [[ "${useUpdateVars}" == true ]]; then
        accountForRefactor
    fi
    # Install base files and web interface
    if ! installScripts; then
        printf "  %b Failure in dependent script copy function.\\n" "${CROSS}"
        exit 1
    fi
    # Install config files
    if ! installConfigs; then
        printf "  %b Failure in dependent config copy function.\\n" "${CROSS}"
        exit 1
    fi
    # If the user wants to install the dashboard,
    if [[ "${INSTALL_WEB_INTERFACE}" == true ]]; then
        # do so
        installPiholeWeb
    fi
    # Install the cron file
    installCron
    # Install the logrotate file
    installLogrotate
    # Check if dnsmasq is present. If so, disable it and back up any possible
    # config file
    disable_dnsmasq
    # Configure the firewall
    if [[ "${useUpdateVars}" == false ]]; then
        configureFirewall
    fi

    # install a man page entry for pihole
    install_manpage

    # Update setupvars.conf with any variables that may or may not have been changed during the install
    finalExports
}

# SELinux
checkSelinux() {
    # If the getenforce command exists,
    if is_command getenforce ; then
        # Store the current mode in a variable
        enforceMode=$(getenforce)
        printf "\\n  %b SELinux mode detected: %s\\n" "${INFO}" "${enforceMode}"

        # If it's enforcing,
        if [[ "${enforceMode}" == "Enforcing" ]]; then
            # Explain Pi-hole does not support it yet
            whiptail --defaultno --title "SELinux Enforcing Detected" --yesno "SELinux is being ENFORCED on your system! \\n\\nPi-hole currently does not support SELinux, but you may still continue with the installation.\\n\\nNote: Web Admin will not be fully functional unless you set your policies correctly\\n\\nContinue installing Pi-hole?" "${r}" "${c}" || \
            { printf "\\n  %bSELinux Enforcing detected, exiting installer%b\\n" "${COL_LIGHT_RED}" "${COL_NC}"; exit 1; }
            printf "  %b Continuing installation with SELinux Enforcing\\n" "${INFO}"
            printf "      %b Please refer to official SELinux documentation to create a custom policy\\n" "${INFO}"
        fi
    fi
}

# Installation complete message with instructions for the user
displayFinalMessage() {
    # If
    if [[ "${#1}" -gt 0 ]] ; then
        pwstring="$1"
        # else, if the dashboard password in the setup variables exists,
    elif [[ $(grep 'WEBPASSWORD' -c /etc/pihole/setupVars.conf) -gt 0 ]]; then
        # set a variable for evaluation later
        pwstring="unchanged"
    else
        # set a variable for evaluation later
        pwstring="NOT SET"
    fi
    # If the user wants to install the dashboard,
    if [[ "${INSTALL_WEB_INTERFACE}" == true ]]; then
        # Store a message in a variable and display it
        additional="View the web interface at http://pi.hole/admin or http://${IPV4_ADDRESS%/*}/admin

Your Admin Webpage login password is ${pwstring}"
   fi

    # Final completion message to user
    whiptail --msgbox --backtitle "Make it so." --title "Installation Complete!" "Configure your devices to use the Pi-hole as their DNS server using:

IPv4:	${IPV4_ADDRESS%/*}
IPv6:	${IPV6_ADDRESS:-"Not Configured"}

If you set a new IP address, you should restart the Pi.

The install log is in /etc/pihole.

${additional}" "${r}" "${c}"
}

update_dialogs() {
    # If pihole -r "reconfigure" option was selected,
    if [[ "${reconfigure}" = true ]]; then
        # set some variables that will be used
        opt1a="Repair"
        opt1b="This will retain existing settings"
        strAdd="You will remain on the same version"
    # Otherwise,
    else
        # set some variables with different values
        opt1a="Update"
        opt1b="This will retain existing settings."
        strAdd="You will be updated to the latest version."
    fi
    opt2a="Reconfigure"
    opt2b="This will reset your Pi-hole and allow you to enter new settings."

    # Display the information to the user
    UpdateCmd=$(whiptail --title "Existing Install Detected!" --menu "\\n\\nWe have detected an existing install.\\n\\nPlease choose from the following options: \\n($strAdd)" "${r}" "${c}" 2 \
    "${opt1a}"  "${opt1b}" \
    "${opt2a}"  "${opt2b}" 3>&2 2>&1 1>&3) || \
    { printf "  %bCancel was selected, exiting installer%b\\n" "${COL_LIGHT_RED}" "${COL_NC}"; exit 1; }

    # Set the variable based on if the user chooses
    case ${UpdateCmd} in
        # repair, or
        ${opt1a})
            printf "  %b %s option selected\\n" "${INFO}" "${opt1a}"
            useUpdateVars=true
            ;;
        # reconfigure,
        ${opt2a})
            printf "  %b %s option selected\\n" "${INFO}" "${opt2a}"
            useUpdateVars=false
            ;;
    esac
}

check_download_exists() {
    status=$(curl --head --silent "https://ftl.pi-hole.net/${1}" | head -n 1)
    if grep -q "404" <<< "$status"; then
        return 1
    else
        return 0
    fi
}

fully_fetch_repo() {
    # Add upstream branches to shallow clone
    local directory="${1}"

    cd "${directory}" || return 1
    if is_repo "${directory}"; then
        git remote set-branches origin '*' || return 1
        git fetch --quiet || return 1
    else
        return 1
    fi
    return 0
}

get_available_branches() {
    # Return available branches
    local directory
    directory="${1}"
    local output

    cd "${directory}" || return 1
    # Get reachable remote branches, but store STDERR as STDOUT variable
    output=$( { git ls-remote --heads --quiet | cut -d'/' -f3- -; } 2>&1 )
    # echo status for calling function to capture
    echo "$output"
    return
}

fetch_checkout_pull_branch() {
    # Check out specified branch
    local directory
    directory="${1}"
    local branch
    branch="${2}"

    # Set the reference for the requested branch, fetch, check it put and pull it
    cd "${directory}" || return 1
    git remote set-branches origin "${branch}" || return 1
    git stash --all --quiet &> /dev/null || true
    git clean --quiet --force -d || true
    git fetch --quiet || return 1
    checkout_pull_branch "${directory}" "${branch}" || return 1
}

checkout_pull_branch() {
    # Check out specified branch
    local directory
    directory="${1}"
    local branch
    branch="${2}"
    local oldbranch

    cd "${directory}" || return 1

    oldbranch="$(git symbolic-ref HEAD)"

    str="Switching to branch: '${branch}' from '${oldbranch}'"
    printf "  %b %s" "${INFO}" "$str"
    git checkout "${branch}" --quiet || return 1
    printf "%b  %b %s\\n" "${OVER}" "${TICK}" "$str"
    # Data in the repositories is public anyway so we can make it readable by everyone (+r to keep executable permission if already set by git)
    chmod -R a+rX "${directory}"

    git_pull=$(git pull || return 1)

    if [[ "$git_pull" == *"up-to-date"* ]]; then
        printf "  %b %s\\n" "${INFO}" "${git_pull}"
    else
        printf "%s\\n" "$git_pull"
    fi

    return 0
}

clone_or_update_repos() {
    # If the user wants to reconfigure,
    if [[ "${reconfigure}" == true ]]; then
        printf "  %b Performing reconfiguration, skipping download of local repos\\n" "${INFO}"
        # Reset the Core repo
        resetRepo ${PI_HOLE_LOCAL_REPO} || \
        { printf "  %bUnable to reset %s, exiting installer%b\\n" "${COL_LIGHT_RED}" "${PI_HOLE_LOCAL_REPO}" "${COL_NC}"; \
        exit 1; \
        }
        # If the Web interface was installed,
        if [[ "${INSTALL_WEB_INTERFACE}" == true ]]; then
            # reset it's repo
            resetRepo ${webInterfaceDir} || \
            { printf "  %bUnable to reset %s, exiting installer%b\\n" "${COL_LIGHT_RED}" "${webInterfaceDir}" "${COL_NC}"; \
            exit 1; \
            }
        fi
    # Otherwise, a repair is happening
    else
        # so get git files for Core
        getGitFiles ${PI_HOLE_LOCAL_REPO} ${piholeGitUrl} || \
        { printf "  %bUnable to clone %s into %s, unable to continue%b\\n" "${COL_LIGHT_RED}" "${piholeGitUrl}" "${PI_HOLE_LOCAL_REPO}" "${COL_NC}"; \
        exit 1; \
        }
        # If the Web interface was installed,
        if [[ "${INSTALL_WEB_INTERFACE}" == true ]]; then
            # get the Web git files
            getGitFiles ${webInterfaceDir} ${webInterfaceGitUrl} || \
            { printf "  %bUnable to clone %s into ${webInterfaceDir}, exiting installer%b\\n" "${COL_LIGHT_RED}" "${webInterfaceGitUrl}" "${COL_NC}"; \
            exit 1; \
            }
        fi
    fi
}

# Download FTL binary to random temp directory and install FTL binary
FTLinstall() {
    # Local, named variables
    local latesttag
    local str="Downloading and Installing FTL"
    printf "  %b %s..." "${INFO}" "${str}"

    # Find the latest version tag for FTL
    latesttag=$(curl -sI https://github.com/pi-hole/FTL/releases/latest | grep "Location" | awk -F '/' '{print $NF}')
    # Tags should always start with v, check for that.
    if [[ ! "${latesttag}" == v* ]]; then
        printf "%b  %b %s\\n" "${OVER}" "${CROSS}" "${str}"
        printf "  %bError: Unable to get latest release location from GitHub%b\\n" "${COL_LIGHT_RED}" "${COL_NC}"
        return 1
    fi

    # Move into the temp ftl directory
    pushd "$(mktemp -d)" > /dev/null || { printf "Unable to make temporary directory for FTL binary download\\n"; return 1; }

    # Always replace pihole-FTL.service
    install -T -m 0755 "${PI_HOLE_LOCAL_REPO}/advanced/Templates/pihole-FTL.service" "/etc/init.d/pihole-FTL"

    local ftlBranch
    local url

    if [[ -f "/etc/pihole/ftlbranch" ]];then
        ftlBranch=$(</etc/pihole/ftlbranch)
    else
        ftlBranch="master"
    fi

    # Determine which version of FTL to download
    if [[ "${ftlBranch}" == "master" ]];then
        url="https://github.com/pi-hole/FTL/releases/download/${latesttag%$'\r'}"
    else
        url="https://ftl.pi-hole.net/${ftlBranch}"
    fi

    # If the download worked,
    if curl -sSL --fail "${url}/${binary}" -o "${binary}"; then
        # get sha1 of the binary we just downloaded for verification.
        curl -sSL --fail "${url}/${binary}.sha1" -o "${binary}.sha1"

        # If we downloaded binary file (as opposed to text),
        if sha1sum --status --quiet -c "${binary}".sha1; then
            printf "transferred... "

            # Before stopping FTL, we download the macvendor database
            curl -sSL "https://ftl.pi-hole.net/macvendor.db" -o "${PI_HOLE_CONFIG_DIR}/macvendor.db" || true
            chmod 644 "${PI_HOLE_CONFIG_DIR}/macvendor.db"
            chown pihole:pihole "${PI_HOLE_CONFIG_DIR}/macvendor.db"

            # Stop pihole-FTL service if available
            stop_service pihole-FTL &> /dev/null

            # Install the new version with the correct permissions
            install -T -m 0755 "${binary}" /usr/bin/pihole-FTL

            # Move back into the original directory the user was in
            popd > /dev/null || { printf "Unable to return to original directory after FTL binary download.\\n"; return 1; }

            # Installed the FTL service
            printf "%b  %b %s\\n" "${OVER}" "${TICK}" "${str}"
            return 0
        # Otherwise,
        else
            # the download failed, so just go back to the original directory
            popd > /dev/null || { printf "Unable to return to original directory after FTL binary download.\\n"; return 1; }
            printf "%b  %b %s\\n" "${OVER}" "${CROSS}" "${str}"
            printf "  %bError: Download of %s/%s failed (checksum error)%b\\n" "${COL_LIGHT_RED}" "${url}" "${binary}" "${COL_NC}"
            return 1
        fi
    # Otherwise,
    else
        popd > /dev/null || { printf "Unable to return to original directory after FTL binary download.\\n"; return 1; }
        printf "%b  %b %s\\n" "${OVER}" "${CROSS}" "${str}"
        # The URL could not be found
        printf "  %bError: URL %s/%s not found%b\\n" "${COL_LIGHT_RED}" "${url}" "${binary}" "${COL_NC}"
        return 1
    fi
}

disable_dnsmasq() {
    # dnsmasq can now be stopped and disabled if it exists
    if which dnsmasq &> /dev/null; then
        if check_service_active "dnsmasq";then
            printf "  %b FTL can now resolve DNS Queries without dnsmasq running separately\\n" "${INFO}"
            stop_service dnsmasq
            disable_service dnsmasq
        fi
    fi

    # Backup existing /etc/dnsmasq.conf if present and ensure that
    # /etc/dnsmasq.conf contains only "conf-dir=/etc/dnsmasq.d"
    local conffile="/etc/dnsmasq.conf"
    if [[ -f "${conffile}" ]]; then
        printf "  %b Backing up %s to %s.old\\n" "${INFO}" "${conffile}" "${conffile}"
        mv "${conffile}" "${conffile}.old"
    fi
    # Create /etc/dnsmasq.conf
    echo "conf-dir=/etc/dnsmasq.d" > "${conffile}"
    chmod 644 "${conffile}"
}

get_binary_name() {
    # This gives the machine architecture which may be different from the OS architecture...
    local machine
    machine=$(uname -m)

    local str="Detecting architecture"
    printf "  %b %s..." "${INFO}" "${str}"
    # If the machine is arm or aarch
    if [[ "${machine}" == "arm"* || "${machine}" == *"aarch"* ]]; then
        # ARM
        #
        local rev
        rev=$(uname -m | sed "s/[^0-9]//g;")
        #
        local lib
        lib=$(ldd /bin/ls | grep -E '^\s*/lib' | awk '{ print $1 }')
        #
        if [[ "${lib}" == "/lib/ld-linux-aarch64.so.1" ]]; then
            printf "%b  %b Detected ARM-aarch64 architecture\\n" "${OVER}" "${TICK}"
            # set the binary to be used
            binary="pihole-FTL-aarch64-linux-gnu"
        #
        elif [[ "${lib}" == "/lib/ld-linux-armhf.so.3" ]]; then
            #
            if [[ "${rev}" -gt 6 ]]; then
                printf "%b  %b Detected ARM-hf architecture (armv7+)\\n" "${OVER}" "${TICK}"
                # set the binary to be used
                binary="pihole-FTL-arm-linux-gnueabihf"
            # Otherwise,
            else
                printf "%b  %b Detected ARM-hf architecture (armv6 or lower) Using ARM binary\\n" "${OVER}" "${TICK}"
                # set the binary to be used
                binary="pihole-FTL-arm-linux-gnueabi"
            fi
        else
            printf "%b  %b Detected ARM architecture\\n" "${OVER}" "${TICK}"
            # set the binary to be used
            binary="pihole-FTL-arm-linux-gnueabi"
        fi
    elif [[ "${machine}" == "x86_64" ]]; then
        # This gives the architecture of packages dpkg installs (for example, "i386")
        local dpkgarch
        dpkgarch=$(dpkg --print-architecture 2> /dev/null || true)

        # Special case: This is a 32 bit OS, installed on a 64 bit machine
        # -> change machine architecture to download the 32 bit executable
        # We only check this for Debian-based systems as this has been an issue
        # in the past (see https://github.com/pi-hole/pi-hole/pull/2004)
        if [[ "${dpkgarch}" == "i386" ]]; then
            printf "%b  %b Detected 32bit (i686) architecture\\n" "${OVER}" "${TICK}"
            binary="pihole-FTL-linux-x86_32"
        else
            # 64bit
            printf "%b  %b Detected x86_64 architecture\\n" "${OVER}" "${TICK}"
            # set the binary to be used
            binary="pihole-FTL-linux-x86_64"
        fi
    else
        # Something else - we try to use 32bit executable and warn the user
        if [[ ! "${machine}" == "i686" ]]; then
            printf "%b  %b %s...\\n" "${OVER}" "${CROSS}" "${str}"
            printf "  %b %bNot able to detect architecture (unknown: %s), trying 32bit executable%b\\n" "${INFO}" "${COL_LIGHT_RED}" "${machine}" "${COL_NC}"
            printf "  %b Contact Pi-hole Support if you experience issues (e.g: FTL not running)\\n" "${INFO}"
        else
            printf "%b  %b Detected 32bit (i686) architecture\\n" "${OVER}" "${TICK}"
        fi
        binary="pihole-FTL-linux-x86_32"
    fi
}

FTLcheckUpdate() {
    get_binary_name

    #In the next section we check to see if FTL is already installed (in case of pihole -r).
    #If the installed version matches the latest version, then check the installed sha1sum of the binary vs the remote sha1sum. If they do not match, then download
    printf "  %b Checking for existing FTL binary...\\n" "${INFO}"

    local ftlLoc
    ftlLoc=$(which pihole-FTL 2>/dev/null)

    local ftlBranch

    if [[ -f "/etc/pihole/ftlbranch" ]];then
        ftlBranch=$(</etc/pihole/ftlbranch)
    else
        ftlBranch="master"
    fi

    local remoteSha1
    local localSha1

    # if dnsmasq exists and is running at this point, force reinstall of FTL Binary
    if which dnsmasq &> /dev/null; then
        if check_service_active "dnsmasq";then
            return 0
        fi
    fi

    if [[ ! "${ftlBranch}" == "master" ]]; then
        #Check whether or not the binary for this FTL branch actually exists. If not, then there is no update!
        local path
        path="${ftlBranch}/${binary}"
        # shellcheck disable=SC1090
        if ! check_download_exists "$path"; then
            printf "  %b Branch \"%s\" is not available.\\n" "${INFO}" "${ftlBranch}"
            printf "  %b Use %bpihole checkout ftl [branchname]%b to switch to a valid branch.\\n" "${INFO}" "${COL_LIGHT_GREEN}" "${COL_NC}"
            return 2
        fi

        if [[ ${ftlLoc} ]]; then
            # We already have a pihole-FTL binary downloaded.
            # Alt branches don't have a tagged version against them, so just confirm the checksum of the local vs remote to decide whether we download or not
            remoteSha1=$(curl -sSL --fail "https://ftl.pi-hole.net/${ftlBranch}/${binary}.sha1" | cut -d ' ' -f 1)
            localSha1=$(sha1sum "$(which pihole-FTL)" | cut -d ' ' -f 1)

            if [[ "${remoteSha1}" != "${localSha1}" ]]; then
                printf "  %b Checksums do not match, downloading from ftl.pi-hole.net.\\n" "${INFO}"
                return 0
            else
                printf "  %b Checksum of installed binary matches remote. No need to download!\\n" "${INFO}"
                return 1
            fi
        else
            return 0
        fi
    else
        if [[ ${ftlLoc} ]]; then
            local FTLversion
            FTLversion=$(/usr/bin/pihole-FTL tag)
            local FTLlatesttag
            FTLlatesttag=$(curl -sI https://github.com/pi-hole/FTL/releases/latest | grep 'Location' | awk -F '/' '{print $NF}' | tr -d '\r\n')

            if [[ "${FTLversion}" != "${FTLlatesttag}" ]]; then
                return 0
            else
                printf "  %b Latest FTL Binary already installed (%s). Confirming Checksum...\\n" "${INFO}" "${FTLlatesttag}"

                remoteSha1=$(curl -sSL --fail "https://github.com/pi-hole/FTL/releases/download/${FTLversion%$'\r'}/${binary}.sha1" | cut -d ' ' -f 1)
                localSha1=$(sha1sum "$(which pihole-FTL)" | cut -d ' ' -f 1)

                if [[ "${remoteSha1}" != "${localSha1}" ]]; then
                    printf "  %b Corruption detected...\\n" "${INFO}"
                    return 0
                else
                    printf "  %b Checksum correct. No need to download!\\n" "${INFO}"
                    return 1
                fi
            fi
        else
            return 0
        fi
    fi
}

# Detect suitable FTL binary platform
FTLdetect() {
    printf "\\n  %b FTL Checks...\\n\\n" "${INFO}"

    if FTLcheckUpdate ; then
        FTLinstall || return 1
    fi
}

make_temporary_log() {
    # Create a random temporary file for the log
    TEMPLOG=$(mktemp /tmp/pihole_temp.XXXXXX)
    # Open handle 3 for templog
    # https://stackoverflow.com/questions/18460186/writing-outputs-to-log-file-and-console
    exec 3>"$TEMPLOG"
    # Delete templog, but allow for addressing via file handle
    # This lets us write to the log without having a temporary file on the drive, which
    # is meant to be a security measure so there is not a lingering file on the drive during the install process
    rm "$TEMPLOG"
}

copy_to_install_log() {
    # Copy the contents of file descriptor 3 into the install log
    # Since we use color codes such as '\e[1;33m', they should be removed
    sed 's/\[[0-9;]\{1,5\}m//g' < /proc/$$/fd/3 > "${installLogLoc}"
    chmod 644 "${installLogLoc}"
}

main() {
    ######## FIRST CHECK ########
    # Must be root to install
    local str="Root user check"
    printf "\\n"

    # If the user's id is zero,
    if [[ "${EUID}" -eq 0 ]]; then
        # they are root and all is good
        printf "  %b %s\\n" "${TICK}" "${str}"
        # Show the Pi-hole logo so people know it's genuine since the logo and name are trademarked
        show_ascii_berry
        make_temporary_log
    # Otherwise,
    else
        # They do not have enough privileges, so let the user know
        printf "  %b %s\\n" "${CROSS}" "${str}"
        printf "  %b %bScript called with non-root privileges%b\\n" "${INFO}" "${COL_LIGHT_RED}" "${COL_NC}"
        printf "      The Pi-hole requires elevated privileges to install and run\\n"
        printf "      Please check the installer for any concerns regarding this requirement\\n"
        printf "      Make sure to download this script from a trusted source\\n\\n"
        printf "  %b Sudo utility check" "${INFO}"

        # If the sudo command exists,
        if is_command sudo ; then
            printf "%b  %b Sudo utility check\\n" "${OVER}"  "${TICK}"
            # Download the install script and run it with admin rights
            exec curl -sSL https://raw.githubusercontent.com/pi-hole/pi-hole/master/automated%20install/basic-install.sh | sudo bash "$@"
            exit $?
        # Otherwise,
        else
            # Let them know they need to run it as root
            printf "%b  %b Sudo utility check\\n" "${OVER}" "${CROSS}"
            printf "  %b Sudo is needed for the Web Interface to run pihole commands\\n\\n" "${INFO}"
            printf "  %b %bPlease re-run this installer as root${COL_NC}\\n" "${INFO}" "${COL_LIGHT_RED}"
            exit 1
        fi
    fi

    # Check for supported distribution
    distro_check

    # If the setup variable file exists,
    if [[ -f "${setupVars}" ]]; then
        # if it's running unattended,
        if [[ "${runUnattended}" == true ]]; then
            printf "  %b Performing unattended setup, no whiptail dialogs will be displayed\\n" "${INFO}"
            # Use the setup variables
            useUpdateVars=true
            # also disable debconf-apt-progress dialogs
            export DEBIAN_FRONTEND="noninteractive"
        # Otherwise,
        else
            # show the available options (repair/reconfigure)
            update_dialogs
        fi
    fi

    # Start the installer
    # Verify there is enough disk space for the install
    if [[ "${skipSpaceCheck}" == true ]]; then
        printf "  %b Skipping free disk space verification\\n" "${INFO}"
    else
        verifyFreeDiskSpace
    fi

    # Update package cache
    update_package_cache || exit 1

    # Notify user of package availability
    notify_package_updates_available

    # Install packages used by this installation script
    install_dependent_packages "${INSTALLER_DEPS[@]}"

    # Check if SELinux is Enforcing
    checkSelinux

    if [[ "${useUpdateVars}" == false ]]; then
        # Display welcome dialogs
        welcomeDialogs
        # Create directory for Pi-hole storage
        install -d -m 755 /etc/pihole/
        # Determine available interfaces
        get_available_interfaces
        # Find interfaces and let the user choose one
        chooseInterface
        # Decide what upstream DNS Servers to use
        setDNS
        # Give the user a choice of blocklists to include in their install. Or not.
        chooseBlocklists
        # Let the user decide if they want to block ads over IPv4 and/or IPv6
        use4andor6
        # Let the user decide if they want the web interface to be installed automatically
        setAdminFlag
        # Let the user decide if they want query logging enabled...
        setLogging
        # Let the user decide the FTL privacy level
        setPrivacyLevel
    else
        # Setup adlist file if not exists
        installDefaultBlocklists

        # Source ${setupVars} to use predefined user variables in the functions
        source "${setupVars}"

        # Get the privacy level if it exists (default is 0)
        if [[ -f "${PI_HOLE_CONFIG_DIR}/pihole-FTL.conf" ]]; then
            PRIVACY_LEVEL=$(sed -ne 's/PRIVACYLEVEL=\(.*\)/\1/p' "${PI_HOLE_CONFIG_DIR}/pihole-FTL.conf")

            # If no setting was found, default to 0
            PRIVACY_LEVEL="${PRIVACY_LEVEL:-0}"
        fi
    fi
    # Clone/Update the repos
    clone_or_update_repos

    # Install the Core dependencies
    local dep_install_list=("${PIHOLE_DEPS[@]}")
    if [[ "${INSTALL_WEB_SERVER}" == true ]]; then
        # Install the Web dependencies
        dep_install_list+=("${PIHOLE_WEB_DEPS[@]}")
    fi

    install_dependent_packages "${dep_install_list[@]}"
    unset dep_install_list

    # On some systems, lighttpd is not enabled on first install. We need to enable it here if the user
    # has chosen to install the web interface, else the `LIGHTTPD_ENABLED` check will fail
    if [[ "${INSTALL_WEB_SERVER}" == true ]]; then
        enable_service lighttpd
    fi
    # Determine if lighttpd is correctly enabled
    if check_service_active "lighttpd"; then
        LIGHTTPD_ENABLED=true
    else
        LIGHTTPD_ENABLED=false
    fi
    # Create the pihole user
    create_pihole_user
    # Check if FTL is installed - do this early on as FTL is a hard dependency for Pi-hole
    if ! FTLdetect; then
        printf "  %b FTL Engine not installed\\n" "${CROSS}"
        exit 1
    fi

    # Install and log everything to a file
    installPihole | tee -a /proc/$$/fd/3

    # Copy the temp log file into final log location for storage
    copy_to_install_log

    if [[ "${INSTALL_WEB_INTERFACE}" == true ]]; then
        # Add password to web UI if there is none
        pw=""
        # If no password is set,
        if [[ $(grep 'WEBPASSWORD' -c /etc/pihole/setupVars.conf) == 0 ]] ; then
            # generate a random password
            pw=$(tr -dc _A-Z-a-z-0-9 < /dev/urandom | head -c 8)
            # shellcheck disable=SC1091
            . /opt/pihole/webpage.sh
            echo "WEBPASSWORD=$(HashPassword "${pw}")" >> "${setupVars}"
        fi
    fi

    # Check for and disable systemd-resolved-DNSStubListener before reloading resolved
    # DNSStubListener needs to remain in place for installer to download needed files,
    # so this change needs to be made after installation is complete,
    # but before starting or resarting the dnsmasq or ftl services
    disable_resolved_stublistener

    # If the Web server was installed,
    if [[ "${INSTALL_WEB_SERVER}" == true ]]; then

        if [[ "${LIGHTTPD_ENABLED}" == true ]]; then
            restart_service lighttpd
            enable_service lighttpd
        else
            printf "  %b Lighttpd is disabled, skipping service restart\\n" "${INFO}"
        fi
    fi

    printf "  %b Restarting services...\\n" "${INFO}"
    # Start services

    # Enable FTL
    # Ensure the service is enabled before trying to start it
    # Fixes a problem reported on Ubuntu 18.04 where trying to start
    # the service before enabling causes installer to exit
    enable_service pihole-FTL
    restart_service pihole-FTL

    # Download and compile the aggregated block list
    runGravity

    # Force an update of the updatechecker
    /opt/pihole/updatecheck.sh
    /opt/pihole/updatecheck.sh x remote

    if [[ "${useUpdateVars}" == false ]]; then
        displayFinalMessage "${pw}"
    fi

    # If the Web interface was installed,
    if [[ "${INSTALL_WEB_INTERFACE}" == true ]]; then
        # If there is a password,
        if (( ${#pw} > 0 )) ; then
            # display the password
            printf "  %b Web Interface password: %b%s%b\\n" "${INFO}" "${COL_LIGHT_GREEN}" "${pw}" "${COL_NC}"
            printf "  %b This can be changed using 'pihole -a -p'\\n\\n" "${INFO}"
        fi
    fi

    if [[ "${useUpdateVars}" == false ]]; then
        # If the Web interface was installed,
        if [[ "${INSTALL_WEB_INTERFACE}" == true ]]; then
            printf "  %b View the web interface at http://pi.hole/admin or http://%s/admin\\n\\n" "${INFO}" "${IPV4_ADDRESS%/*}"
        fi
        # Explain to the user how to use Pi-hole as their DNS server
        printf "  %b You may now configure your devices to use the Pi-hole as their DNS server\\n" "${INFO}"
        [[ -n "${IPV4_ADDRESS%/*}" ]] && printf "  %b Pi-hole DNS (IPv4): %s\\n" "${INFO}" "${IPV4_ADDRESS%/*}"
        [[ -n "${IPV6_ADDRESS}" ]] && printf "  %b Pi-hole DNS (IPv6): %s\\n" "${INFO}" "${IPV6_ADDRESS}"
        printf "  %b If you set a new IP address, please restart the server running the Pi-hole\\n" "${INFO}"
        INSTALL_TYPE="Installation"
    else
        INSTALL_TYPE="Update"
    fi

    # Display where the log file is
    printf "\\n  %b The install log is located at: %s\\n" "${INFO}" "${installLogLoc}"
    printf "%b%s Complete! %b\\n" "${COL_LIGHT_GREEN}" "${INSTALL_TYPE}" "${COL_NC}"

    if [[ "${INSTALL_TYPE}" == "Update" ]]; then
        printf "\\n"
        /usr/local/bin/pihole version --current
    fi
}

if [[ "${PH_TEST}" != true ]] ; then
    main "$@"
fi<|MERGE_RESOLUTION|>--- conflicted
+++ resolved
@@ -413,13 +413,10 @@
         rm -rf "${directory}"
     fi
     # Clone the repo and return the return code from this command
-<<<<<<< HEAD
     git clone -q --depth 20 "${remoteRepo}" "${directory}" &> /dev/null || return $?
-=======
-    git clone -q --depth 1 "${remoteRepo}" "${directory}" &> /dev/null || return $?
     # Data in the repositories is public anyway so we can make it readable by everyone (+r to keep executable permission if already set by git)
     chmod -R a+rX "${directory}"
->>>>>>> c8d32e0d
+
     # Show a colored message showing it's status
     printf "%b  %b %s\\n" "${OVER}" "${TICK}" "${str}"
     # Always return 0? Not sure this is correct
