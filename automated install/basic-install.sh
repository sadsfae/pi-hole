#!/usr/bin/env bash
# Pi-hole: A black hole for Internet advertisements
# (c) 2015, 2016 by Jacob Salmela
# Network-wide ad blocking via your Raspberry Pi
# http://pi-hole.net
# Installs Pi-hole
#
# Pi-hole is free software: you can redistribute it and/or modify
# it under the terms of the GNU General Public License as published by
# the Free Software Foundation, either version 2 of the License, or
# (at your option) any later version.

# pi-hole.net/donate
#
# Install with this command (from your Pi):
#
# curl -L install.pi-hole.net | bash

set -e
######## VARIABLES #########
tmpLog=/tmp/pihole-install.log
instalLogLoc=/etc/pihole/install.log
setupVars=/etc/pihole/setupVars.conf
lighttpdConfig=/etc/lighttpd/lighttpd.conf

webInterfaceGitUrl="https://github.com/pi-hole/AdminLTE.git"
webInterfaceDir="/var/www/html/admin"
piholeGitUrl="https://github.com/pi-hole/pi-hole.git"
PI_HOLE_LOCAL_REPO="/etc/.pihole"
PI_HOLE_FILES=(chronometer list piholeDebug piholeLogFlush setupLCD update version)
useUpdateVars=false

IPV4_ADDRESS=""
IPV6_ADDRESS=""
QUERY_LOGGING=true

# Find the rows and columns will default to 80x24 is it can not be detected
screen_size=$(stty size 2>/dev/null || echo 24 80)
rows=$(echo $screen_size | awk '{print $1}')
columns=$(echo $screen_size | awk '{print $2}')

# Divide by two so the dialogs take up half of the screen, which looks nice.
r=$(( rows / 2 ))
c=$(( columns / 2 ))
# Unless the screen is tiny
r=$(( r < 20 ? 20 : r ))
c=$(( c < 70 ? 70 : c ))

######## Undocumented Flags. Shhh ########
skipSpaceCheck=false
reconfigure=false
runUnattended=false

######## FIRST CHECK ########
# Must be root to install
echo ":::"
if [[ ${EUID} -eq 0 ]]; then
  echo "::: You are root."
else
  echo "::: Script called with non-root privileges. The Pi-hole installs server packages and configures"
  echo "::: system networking, it requires elevated rights. Please check the contents of the script for"
  echo "::: any concerns with this requirement. Please be sure to download this script from a trusted source."
  echo ":::"
  echo "::: Detecting the presence of the sudo utility for continuation of this install..."

  if [ -x "$(command -v sudo)" ]; then
    echo "::: Utility sudo located."
    exec curl -sSL https://install.pi-hole.net | sudo bash "$@"
    exit $?
  else
    echo "::: sudo is needed for the Web interface to run pihole commands.  Please run this script as root and it will be automatically installed."
    exit 1
  fi
fi

# Compatibility

if [[ $(command -v apt-get) ]]; then
  #Debian Family
  #############################################
  PKG_MANAGER="apt-get"
  PKG_CACHE="/var/lib/apt/lists/"
  UPDATE_PKG_CACHE="${PKG_MANAGER} update"
  PKG_INSTALL="${PKG_MANAGER} --yes --no-install-recommends install"
  # grep -c will return 1 retVal on 0 matches, block this throwing the set -e with an OR TRUE
  PKG_COUNT="${PKG_MANAGER} -s -o Debug::NoLocking=true upgrade | grep -c ^Inst || true"
  # #########################################
  # fixes for dependancy differences
  # Debian 7 doesn't have iproute2 use iproute
  ${PKG_MANAGER} install --dry-run iproute2 > /dev/null 2>&1 && IPROUTE_PKG="iproute2" || IPROUTE_PKG="iproute"
  # Prefer the php metapackage if it's there, fall back on the php5 pacakges
  ${PKG_MANAGER} install --dry-run php > /dev/null 2>&1 && phpVer="php" || phpVer="php5"
  # #########################################
  INSTALLER_DEPS=(apt-utils debconf dhcpcd5 git whiptail)
  PIHOLE_DEPS=(bc cron curl dnsmasq dnsutils ${IPROUTE_PKG} iputils-ping lighttpd lsof netcat ${phpVer}-common ${phpVer}-cgi sudo unzip wget)
  LIGHTTPD_USER="www-data"
  LIGHTTPD_GROUP="www-data"
  LIGHTTPD_CFG="lighttpd.conf.debian"
  DNSMASQ_USER="dnsmasq"

  package_check_install() {
    dpkg-query -W -f='${Status}' "${1}" 2>/dev/null | grep -c "ok installed" || ${PKG_INSTALL} "${1}"
  }
elif [ $(command -v rpm) ]; then
  # Fedora Family
  if [ $(command -v dnf) ]; then
    PKG_MANAGER="dnf"
  else
    PKG_MANAGER="yum"
  fi
  PKG_CACHE="/var/cache/${PKG_MANAGER}"
  UPDATE_PKG_CACHE="${PKG_MANAGER} check-update"
  PKG_INSTALL="${PKG_MANAGER} install -y"
  PKG_COUNT="${PKG_MANAGER} check-update | egrep '(.i686|.x86|.noarch|.arm|.src)' | wc -l"
  INSTALLER_DEPS=(git iproute net-tools newt procps-ng)
  PIHOLE_DEPS=(bc bind-utils cronie curl dnsmasq epel-release findutils lighttpd lighttpd-fastcgi nmap-ncat php php-common php-cli sudo unzip wget)

  if grep -q 'Fedora' /etc/redhat-release; then
    remove_deps=(epel-release);
    PIHOLE_DEPS=( ${PIHOLE_DEPS[@]/$remove_deps} );
  fi
    LIGHTTPD_USER="lighttpd"
    LIGHTTPD_GROUP="lighttpd"
    LIGHTTPD_CFG="lighttpd.conf.fedora"
    DNSMASQ_USER="nobody"

    package_check_install() {
      rpm -qa | grep ^"${1}"- > /dev/null || ${PKG_INSTALL} "${1}"
    }
else
  echo "OS distribution not supported"
  exit
fi

####### FUNCTIONS ##########
is_repo() {
  # Use git to check if directory is currently under VCS, return the value
  local directory="${1}"
  curdir=$PWD; cd $directory; git status --short &> /dev/null; rc=$?; cd $curdir
  return $rc
}

make_repo() {
  local directory="${1}"
  local remoteRepo="${2}"
  # Remove the non-repod interface and clone the interface
  echo -n ":::    Cloning $remoteRepo into $directory..."
  rm -rf "${directory}"
  git clone -q --depth 1 "${remoteRepo}" "${directory}" &> /dev/null
  echo " done!"
}

update_repo() {
  local directory="${1}"
  # Pull the latest commits
  echo -n ":::     Updating repo in $1..."
  cd "${directory}" || exit 1
  git stash -q &> /dev/null
  git pull -q &> /dev/null
  echo " done!"
}

getGitFiles() {
  # Setup git repos for directory and repository passed
  # as arguments 1 and 2
  local directory="${1}"
  local remoteRepo="${2}"
  echo ":::"
  echo "::: Checking for existing repository..."
  if is_repo "${directory}"; then
    update_repo "${directory}"
  else
    make_repo "${directory}" "${remoteRepo}"
  fi
}

find_IPv4_information() {
  # Find IP used to route to outside world
  IPv4dev=$(ip route get 8.8.8.8 | awk '{for(i=1;i<=NF;i++)if($i~/dev/)print $(i+1)}')
  IPV4_ADDRESS=$(ip -o -f inet addr show dev "$IPv4dev" | awk '{print $4}' | awk 'END {print}')
  IPv4gw=$(ip route get 8.8.8.8 | awk '{print $3}')
}

get_available_interfaces() {
  # Get available interfaces. Consider only getting UP interfaces in the future, and leaving DOWN interfaces out of list.
  availableInterfaces=$(ip -o link | awk '{print $2}' | grep -v "lo" | cut -d':' -f1 | cut -d'@' -f1)
}

welcomeDialogs() {
  # Display the welcome dialog
  whiptail --msgbox --backtitle "Welcome" --title "Pi-hole automated installer" "\n\nThis installer will transform your device into a network-wide ad blocker!" ${r} ${c}

  # Support for a part-time dev
  whiptail --msgbox --backtitle "Plea" --title "Free and open source" "\n\nThe Pi-hole is free, but powered by your donations:  http://pi-hole.net/donate" ${r} ${c}

  # Explain the need for a static address
  whiptail --msgbox --backtitle "Initiating network interface" --title "Static IP Needed" "\n\nThe Pi-hole is a SERVER so it needs a STATIC IP ADDRESS to function properly.

In the next section, you can choose to use your current network settings (DHCP) or to manually edit them." ${r} ${c}
}

verifyFreeDiskSpace() {

  # 50MB is the minimum space needed (45MB install (includes web admin bootstrap/jquery libraries etc) + 5MB one day of logs.)
  # - Fourdee: Local ensures the variable is only created, and accessible within this function/void. Generally considered a "good" coding practice for non-global variables.
  echo "::: Verifying free disk space..."
  local required_free_kilobytes=51200
  local existing_free_kilobytes=$(df -Pk | grep -m1 '\/$' | awk '{print $4}')

  # - Unknown free disk space , not a integer
  if ! [[ "${existing_free_kilobytes}" =~ ^([0-9])+$ ]]; then
    echo "::: Unknown free disk space!"
    echo "::: We were unable to determine available free disk space on this system."
    echo "::: You may override this check and force the installation, however, it is not recommended"
    echo "::: To do so, pass the argument '--i_do_not_follow_recommendations' to the install script"
    echo "::: eg. curl -L https://install.pi-hole.net | bash /dev/stdin --i_do_not_follow_recommendations"
    exit 1
  # - Insufficient free disk space
  elif [[ ${existing_free_kilobytes} -lt ${required_free_kilobytes} ]]; then
    echo "::: Insufficient Disk Space!"
    echo "::: Your system appears to be low on disk space. pi-hole recommends a minimum of $required_free_kilobytes KiloBytes."
    echo "::: You only have ${existing_free_kilobytes} KiloBytes free."
    echo "::: If this is a new install you may need to expand your disk."
    echo "::: Try running 'sudo raspi-config', and choose the 'expand file system option'"
    echo "::: After rebooting, run this installation again. (curl -L https://install.pi-hole.net | bash)"

    echo "Insufficient free space, exiting..."
    exit 1
  fi
}


chooseInterface() {
  # Turn the available interfaces into an array so it can be used with a whiptail dialog
  local interfacesArray=()
  # Number of available interfaces
  local interfaceCount
  # Whiptail variable storage
  local chooseInterfaceCmd
  # Temporary Whiptail options storage
  local chooseInterfaceOptions
  # Loop sentinel variable
  local firstLoop=1

  while read -r line; do
    mode="OFF"
    if [[ ${firstLoop} -eq 1 ]]; then
      firstLoop=0
      mode="ON"
    fi
    interfacesArray+=("${line}" "available" "${mode}")
  done <<< "${availableInterfaces}"

  # Find out how many interfaces are available to choose from
  interfaceCount=$(echo "${availableInterfaces}" | wc -l)
  chooseInterfaceCmd=(whiptail --separate-output --radiolist "Choose An Interface (press space to select)" ${r} ${c} ${interfaceCount})
  chooseInterfaceOptions=$("${chooseInterfaceCmd[@]}" "${interfacesArray[@]}" 2>&1 >/dev/tty)
  if [[ $? = 0 ]]; then
    for desiredInterface in ${chooseInterfaceOptions}; do
      PIHOLE_INTERFACE=${desiredInterface}
      echo "::: Using interface: $PIHOLE_INTERFACE"
    done
  else
    echo "::: Cancel selected, exiting...."
    exit 1
  fi
}

useIPv6dialog() {
  # Show the IPv6 address used for blocking
  IPV6_ADDRESS=$(ip -6 route get 2001:4860:4860::8888 | awk -F " " '{ for(i=1;i<=NF;i++) if ($i == "src") print $(i+1) }')
  whiptail --msgbox --backtitle "IPv6..." --title "IPv6 Supported" "$IPV6_ADDRESS will be used to block ads." ${r} ${c}
}


use4andor6() {
  local useIPv4
  local useIPv6
  # Let use select IPv4 and/or IPv6
  cmd=(whiptail --separate-output --checklist "Select Protocols (press space to select)" ${r} ${c} 2)
  options=(IPv4 "Block ads over IPv4" on
  IPv6 "Block ads over IPv6" on)
  choices=$("${cmd[@]}" "${options[@]}" 2>&1 >/dev/tty)
  if [[ $? = 0 ]];then
    for choice in ${choices}
    do
      case ${choice} in
      IPv4  )   useIPv4=true;;
      IPv6  )   useIPv6=true;;
      esac
    done
    if [[ ${useIPv4} ]]; then
      find_IPv4_information
      getStaticIPv4Settings
      setStaticIPv4
    fi
    if [[ ${useIPv6} ]]; then
      useIPv6dialog
    fi
      echo "::: IPv4 address: ${IPV4_ADDRESS}"
      echo "::: IPv6 address: ${IPV6_ADDRESS}"
    if [ ! ${useIPv4} ] && [ ! ${useIPv6} ]; then
      echo "::: Cannot continue, neither IPv4 or IPv6 selected"
      echo "::: Exiting"
      exit 1
    fi
  else
    echo "::: Cancel selected. Exiting..."
    exit 1
  fi
}

getStaticIPv4Settings() {
  # Ask if the user wants to use DHCP settings as their static IP
  if (whiptail --backtitle "Calibrating network interface" --title "Static IP Address" --yesno "Do you want to use your current network settings as a static address?
          IP address:    ${IPV4_ADDRESS}
          Gateway:       ${IPv4gw}" ${r} ${c}); then
    # If they choose yes, let the user know that the IP address will not be available via DHCP and may cause a conflict.
    whiptail --msgbox --backtitle "IP information" --title "FYI: IP Conflict" "It is possible your router could still try to assign this IP to a device, which would cause a conflict.  But in most cases the router is smart enough to not do that.
If you are worried, either manually set the address, or modify the DHCP reservation pool so it does not include the IP you want.
It is also possible to use a DHCP reservation, but if you are going to do that, you might as well set a static address." ${r} ${c}
    # Nothing else to do since the variables are already set above
  else
    # Otherwise, we need to ask the user to input their desired settings.
    # Start by getting the IPv4 address (pre-filling it with info gathered from DHCP)
    # Start a loop to let the user enter their information with the chance to go back and edit it if necessary
    until [[ ${ipSettingsCorrect} = True ]]; do
      # Ask for the IPv4 address
      IPV4_ADDRESS=$(whiptail --backtitle "Calibrating network interface" --title "IPv4 address" --inputbox "Enter your desired IPv4 address" ${r} ${c} "${IPV4_ADDRESS}" 3>&1 1>&2 2>&3)
      if [[ $? = 0 ]]; then
      echo "::: Your static IPv4 address:    ${IPV4_ADDRESS}"
      # Ask for the gateway
      IPv4gw=$(whiptail --backtitle "Calibrating network interface" --title "IPv4 gateway (router)" --inputbox "Enter your desired IPv4 default gateway" ${r} ${c} "${IPv4gw}" 3>&1 1>&2 2>&3)
      if [[ $? = 0 ]]; then
        echo "::: Your static IPv4 gateway:    ${IPv4gw}"
        # Give the user a chance to review their settings before moving on
        if (whiptail --backtitle "Calibrating network interface" --title "Static IP Address" --yesno "Are these settings correct?
          IP address:    ${IPV4_ADDRESS}
          Gateway:       ${IPv4gw}" ${r} ${c}); then
          # After that's done, the loop ends and we move on
          ipSettingsCorrect=True
        else
          # If the settings are wrong, the loop continues
          ipSettingsCorrect=False
        fi
      else
        # Cancelling gateway settings window
        ipSettingsCorrect=False
        echo "::: Cancel selected. Exiting..."
        exit 1
      fi
    else
      # Cancelling IPv4 settings window
      ipSettingsCorrect=False
      echo "::: Cancel selected. Exiting..."
      exit 1
    fi
    done
    # End the if statement for DHCP vs. static
  fi
}

setDHCPCD() {
  # Append these lines to dhcpcd.conf to enable a static IP
  echo "## interface ${PIHOLE_INTERFACE}
  static ip_address=${IPV4_ADDRESS}
  static routers=${IPv4gw}
  static domain_name_servers=${IPv4gw}" | tee -a /etc/dhcpcd.conf >/dev/null
}

setStaticIPv4() {
  local IFCFG_FILE
  local IPADDR
  local CIDR
  if [[ -f /etc/dhcpcd.conf ]]; then
    # Debian Family
    if grep -q "${IPV4_ADDRESS}" /etc/dhcpcd.conf; then
      echo "::: Static IP already configured"
    else
      setDHCPCD
      ip addr replace dev "${PIHOLE_INTERFACE}" "${IPV4_ADDRESS}"
      echo ":::"
      echo "::: Setting IP to ${IPV4_ADDRESS}.  You may need to restart after the install is complete."
      echo ":::"
    fi
  elif [[ -f /etc/sysconfig/network-scripts/ifcfg-${PIHOLE_INTERFACE} ]];then
    # Fedora Family
    IFCFG_FILE=/etc/sysconfig/network-scripts/ifcfg-${PIHOLE_INTERFACE}
    if grep -q "${IPV4_ADDRESS}" "${IFCFG_FILE}"; then
      echo "::: Static IP already configured"
    else
      IPADDR=$(echo "${IPV4_ADDRESS}" | cut -f1 -d/)
      CIDR=$(echo "${IPV4_ADDRESS}" | cut -f2 -d/)
      # Backup existing interface configuration:
      cp "${IFCFG_FILE}" "${IFCFG_FILE}".pihole.orig
      # Build Interface configuration file:
      {
        echo "# Configured via Pi-Hole installer"
        echo "DEVICE=$PIHOLE_INTERFACE"
        echo "BOOTPROTO=none"
        echo "ONBOOT=yes"
        echo "IPADDR=$IPADDR"
        echo "PREFIX=$CIDR"
        echo "GATEWAY=$IPv4gw"
        echo "DNS1=$PIHOLE_DNS_1"
        echo "DNS2=$PIHOLE_DNS_2"
        echo "USERCTL=no"
      }> "${IFCFG_FILE}"
      ip addr replace dev "${PIHOLE_INTERFACE}" "${IPV4_ADDRESS}"
      if [ -x "$(command -v nmcli)" ];then
        # Tell NetworkManager to read our new sysconfig file
        nmcli con load "${IFCFG_FILE}" > /dev/null
      fi
      echo ":::"
      echo "::: Setting IP to ${IPV4_ADDRESS}.  You may need to restart after the install is complete."
      echo ":::"
    fi
  else
    echo "::: Warning: Unable to locate configuration file to set static IPv4 address!"
    exit 1
  fi
}

valid_ip() {
  local ip=${1}
  local stat=1

  if [[ ${ip} =~ ^[0-9]{1,3}\.[0-9]{1,3}\.[0-9]{1,3}\.[0-9]{1,3}$ ]]; then
    OIFS=$IFS
    IFS='.'
    ip=(${ip})
    IFS=${OIFS}
    [[ ${ip[0]} -le 255 && ${ip[1]} -le 255 \
    && ${ip[2]} -le 255 && ${ip[3]} -le 255 ]]
    stat=$?
  fi
  return ${stat}
}

setDNS() {
  DNSChooseCmd=(whiptail --separate-output --radiolist "Select Upstream DNS Provider. To use your own, select Custom." ${r} ${c} 6)
  DNSChooseOptions=(Google "" on
      OpenDNS "" off
      Level3 "" off
      Norton "" off
      Comodo "" off
      Custom "" off)
  DNSchoices=$("${DNSChooseCmd[@]}" "${DNSChooseOptions[@]}" 2>&1 >/dev/tty)
  if [[ $? = 0 ]];then
    case ${DNSchoices} in
      Google)
        echo "::: Using Google DNS servers."
        PIHOLE_DNS_1="8.8.8.8"
        PIHOLE_DNS_2="8.8.4.4"
        ;;
      OpenDNS)
        echo "::: Using OpenDNS servers."
        PIHOLE_DNS_1="208.67.222.222"
        PIHOLE_DNS_2="208.67.220.220"
        ;;
      Level3)
        echo "::: Using Level3 servers."
        PIHOLE_DNS_1="4.2.2.1"
        PIHOLE_DNS_2="4.2.2.2"
        ;;
      Norton)
        echo "::: Using Norton ConnectSafe servers."
        PIHOLE_DNS_1="199.85.126.10"
        PIHOLE_DNS_2="199.85.127.10"
        ;;
      Comodo)
        echo "::: Using Comodo Secure servers."
        PIHOLE_DNS_1="8.26.56.26"
        PIHOLE_DNS_2="8.20.247.20"
        ;;
      Custom)
        until [[ ${DNSSettingsCorrect} = True ]]; do
        strInvalid="Invalid"
        if [ ! ${PIHOLE_DNS_1} ]; then
          if [ ! ${PIHOLE_DNS_2} ]; then
            prePopulate=""
          else
            prePopulate=", ${PIHOLE_DNS_2}"
          fi
        elif  [ ${PIHOLE_DNS_1} ] && [ ! ${PIHOLE_DNS_2} ]; then
          prePopulate="${PIHOLE_DNS_1}"
        elif [ ${PIHOLE_DNS_1} ] && [ ${PIHOLE_DNS_2} ]; then
          prePopulate="${PIHOLE_DNS_1}, ${PIHOLE_DNS_2}"
        fi

        piholeDNS=$(whiptail --backtitle "Specify Upstream DNS Provider(s)"  --inputbox "Enter your desired upstream DNS provider(s), seperated by a comma.\n\nFor example '8.8.8.8, 8.8.4.4'" ${r} ${c} "${prePopulate}" 3>&1 1>&2 2>&3)

        if [[ $? = 0 ]]; then
          PIHOLE_DNS_1=$(echo "${piholeDNS}" | sed 's/[, \t]\+/,/g' | awk -F, '{print$1}')
          PIHOLE_DNS_2=$(echo "${piholeDNS}" | sed 's/[, \t]\+/,/g' | awk -F, '{print$2}')
          if ! valid_ip "${PIHOLE_DNS_1}" || [ ! "${PIHOLE_DNS_1}" ]; then
            PIHOLE_DNS_1=${strInvalid}
          fi
          if ! valid_ip "${PIHOLE_DNS_2}" && [ "${PIHOLE_DNS_2}" ]; then
            PIHOLE_DNS_2=${strInvalid}
          fi
        else
          echo "::: Cancel selected, exiting...."
          exit 1
        fi
        if [[ ${PIHOLE_DNS_1} == "${strInvalid}" ]] || [[ ${PIHOLE_DNS_2} == "${strInvalid}" ]]; then
          whiptail --msgbox --backtitle "Invalid IP" --title "Invalid IP" "One or both entered IP addresses were invalid. Please try again.\n\n    DNS Server 1:   $PIHOLE_DNS_1\n    DNS Server 2:   ${PIHOLE_DNS_2}" ${r} ${c}
          if [[ ${PIHOLE_DNS_1} == "${strInvalid}" ]]; then
            PIHOLE_DNS_1=""
          fi
          if [[ ${PIHOLE_DNS_2} == "${strInvalid}" ]]; then
            PIHOLE_DNS_2=""
          fi
          DNSSettingsCorrect=False
        else
          if (whiptail --backtitle "Specify Upstream DNS Provider(s)" --title "Upstream DNS Provider(s)" --yesno "Are these settings correct?\n    DNS Server 1:   $PIHOLE_DNS_1\n    DNS Server 2:   ${PIHOLE_DNS_2}" ${r} ${c}); then
          DNSSettingsCorrect=True
        else
        # If the settings are wrong, the loop continues
          DNSSettingsCorrect=False
          fi
        fi
        done
        ;;
    esac
  else
    echo "::: Cancel selected. Exiting..."
    exit 1
  fi
}

setLogging() {
  local LogToggleCommand
  local LogChooseOptions
  local LogChoices

  LogToggleCommand=(whiptail --separate-output --radiolist "Do you want to log queries?\n (Disabling will render graphs on the Admin page useless):" ${r} ${c} 6)
  LogChooseOptions=("On (Reccomended)" "" on
      Off "" off)
  LogChoices=$("${LogToggleCommand[@]}" "${LogChooseOptions[@]}" 2>&1 >/dev/tty) || (echo "::: Cancel selected. Exiting..." && exit 1)
    case ${LogChoices} in
      "On (Recommended)")
        echo "::: Logging On."
        QUERY_LOGGING=true
        ;;
      Off)
        echo "::: Logging Off."
        QUERY_LOGGING=false
        ;;
    esac
}


version_check_dnsmasq() {
  # Check if /etc/dnsmasq.conf is from pihole.  If so replace with an original and install new in .d directory
  local dnsmasq_conf="/etc/dnsmasq.conf"
  local dnsmasq_conf_orig="/etc/dnsmasq.conf.orig"
  local dnsmasq_pihole_id_string="addn-hosts=/etc/pihole/gravity.list"
  local dnsmasq_original_config="/etc/.pihole/advanced/dnsmasq.conf.original"
  local dnsmasq_pihole_01_snippet="/etc/.pihole/advanced/01-pihole.conf"
  local dnsmasq_pihole_01_location="/etc/dnsmasq.d/01-pihole.conf"

  if [ -f ${dnsmasq_conf} ]; then
    echo -n ":::    Existing dnsmasq.conf found..."
    if grep -q ${dnsmasq_pihole_id_string} ${dnsmasq_conf}; then
      echo " it is from a previous pi-hole install."
      echo -n ":::    Backing up dnsmasq.conf to dnsmasq.conf.orig..."
      mv -f ${dnsmasq_conf} ${dnsmasq_conf_orig}
      echo " done."
      echo -n ":::    Restoring default dnsmasq.conf..."
      cp ${dnsmasq_original_config} ${dnsmasq_conf}
      echo " done."
    else
      echo " it is not a pi-hole file, leaving alone!"
    fi
  else
    echo -n ":::    No dnsmasq.conf found.. restoring default dnsmasq.conf..."
    cp ${dnsmasq_original_config} ${dnsmasq_conf}
    echo " done."
  fi

  echo -n ":::    Copying 01-pihole.conf to /etc/dnsmasq.d/01-pihole.conf..."
  cp ${dnsmasq_pihole_01_snippet} ${dnsmasq_pihole_01_location}
  echo " done."
  sed -i "s/@INT@/$PIHOLE_INTERFACE/" ${dnsmasq_pihole_01_location}
  if [[ "${PIHOLE_DNS_1}" != "" ]]; then
    sed -i "s/@DNS1@/$PIHOLE_DNS_1/" ${dnsmasq_pihole_01_location}
  else
    sed -i '/^server=@DNS1@/d' ${dnsmasq_pihole_01_location}
  fi
  if [[ "${PIHOLE_DNS_2}" != "" ]]; then
    sed -i "s/@DNS2@/$PIHOLE_DNS_2/" ${dnsmasq_pihole_01_location}
  else
    sed -i '/^server=@DNS2@/d' ${dnsmasq_pihole_01_location}
  fi

  sed -i 's/^#conf-dir=\/etc\/dnsmasq.d$/conf-dir=\/etc\/dnsmasq.d/' ${dnsmasq_conf}

  if [[ "${QUERY_LOGGING}" == false ]] ; then
        #Disable Logging
        sed -i 's/^log-queries/#log-queries/' ${dnsmasq_pihole_01_location}
    else
        #Enable Logging
        sed -i 's/^#log-queries/log-queries/' ${dnsmasq_pihole_01_location}
    fi
}

clean_existing() {
  # Clean an exiting installation to prepare for upgrade/reinstall
  # ${1} Directory to clean; ${2} Array of files to remove
  local clean_directory="${1}"
  local old_files=${2}

  for script in "${old_files[@]}"; do
    rm -f "${clean_directory}${script}.sh"
  done
}

installScripts() {
  # Install the scripts from repository to their various locations
  readonly install_dir="/opt/pihole/"

  echo ":::"
  echo -n "::: Installing scripts from ${PI_HOLE_LOCAL_REPO}..."

  # Clear out script files from Pi-hole scripts directory.
  clean_existing "${install_dir}" "${PI_HOLE_FILES}"

  # Install files from local core repository
  if is_repo "${PI_HOLE_LOCAL_REPO}"; then
    cd "${PI_HOLE_LOCAL_REPO}"
    install -o "${USER}" -Dm755 -d /opt/pihole
    install -o "${USER}" -Dm755 -t /opt/pihole/ gravity.sh
    install -o "${USER}" -Dm755 -t /opt/pihole/ ./advanced/Scripts/*.sh
    install -o "${USER}" -Dm755 -t /opt/pihole/ ./automated\ install/uninstall.sh
    install -o "${USER}" -Dm755 -t /usr/local/bin/ pihole
    install -Dm644 ./advanced/bash-completion/pihole /etc/bash_completion.d/pihole
    echo " done."
  else
    echo " *** ERROR: Local repo ${core_repo} not found, exiting."
    exit 1
  fi
}

installConfigs() {
<<<<<<< HEAD
	# Install the configs from /etc/.pihole to their various locations
	echo ":::"
	echo "::: Installing configs..."
	version_check_dnsmasq
	if [ ! -d "/etc/lighttpd" ]; then
		mkdir /etc/lighttpd
		chown "${USER}":root /etc/lighttpd
	elif [ -f "/etc/lighttpd/lighttpd.conf" ]; then
		mv ${lighttpdConfig} ${lighttpdConfig}.orig
	fi
	cp /etc/.pihole/advanced/${LIGHTTPD_CFG} ${lighttpdConfig}
	mkdir -p /var/run/lighttpd
	chown ${LIGHTTPD_USER}:${LIGHTTPD_GROUP} /var/run/lighttpd
	mkdir -p /var/cache/lighttpd/compress
	chown ${LIGHTTPD_USER}:${LIGHTTPD_GROUP} /var/cache/lighttpd/compress
	mkdir -p /var/cache/lighttpd/uploads
	chown ${LIGHTTPD_USER}:${LIGHTTPD_GROUP} /var/cache/lighttpd/uploads
=======
  # Install the configs from /etc/.pihole to their various locations
  echo ":::"
  echo "::: Installing configs..."
  version_check_dnsmasq
  if [ ! -d "/etc/lighttpd" ]; then
    mkdir /etc/lighttpd
    chown "${USER}":root /etc/lighttpd
  elif [ -f "/etc/lighttpd/lighttpd.conf" ]; then
    mv /etc/lighttpd/lighttpd.conf /etc/lighttpd/lighttpd.conf.orig
  fi
  cp /etc/.pihole/advanced/${LIGHTTPD_CFG} /etc/lighttpd/lighttpd.conf
  mkdir -p /var/run/lighttpd
  chown ${LIGHTTPD_USER}:${LIGHTTPD_GROUP} /var/run/lighttpd
  mkdir -p /var/cache/lighttpd/compress
  chown ${LIGHTTPD_USER}:${LIGHTTPD_GROUP} /var/cache/lighttpd/compress
  mkdir -p /var/cache/lighttpd/uploads
  chown ${LIGHTTPD_USER}:${LIGHTTPD_GROUP} /var/cache/lighttpd/uploads
>>>>>>> 8f402f5c
}

stop_service() {
  # Stop service passed in as argument.
  # Can softfail, as process may not be installed when this is called
  echo ":::"
  echo -n "::: Stopping ${1} service..."
  if [ -x "$(command -v systemctl)" ]; then
    systemctl stop "${1}" &> /dev/null || true
  else
    service "${1}" stop &> /dev/null || true
  fi
  echo " done."
}

start_service() {
  # Start/Restart service passed in as argument
  # This should not fail, it's an error if it does
  echo ":::"
  echo -n "::: Starting ${1} service..."
  if [ -x "$(command -v systemctl)" ]; then
    systemctl restart "${1}" &> /dev/null
  else
    service "${1}" restart &> /dev/null
  fi
  echo " done."
}

enable_service() {
  # Enable service so that it will start with next reboot
  echo ":::"
  echo -n "::: Enabling ${1} service to start on reboot..."
  if [ -x "$(command -v systemctl)" ]; then
    systemctl enable "${1}" &> /dev/null
  else
    update-rc.d "${1}" defaults &> /dev/null
  fi
  echo " done."
}

update_pacakge_cache() {
  #Running apt-get update/upgrade with minimal output can cause some issues with
  #requiring user input (e.g password for phpmyadmin see #218)

  #Check to see if apt-get update has already been run today
  #it needs to have been run at least once on new installs!
  timestamp=$(stat -c %Y ${PKG_CACHE})
  timestampAsDate=$(date -d @"${timestamp}" "+%b %e")
  today=$(date "+%b %e")

  if [ ! "${today}" == "${timestampAsDate}" ]; then
    #update package lists
    echo ":::"
    echo -n "::: ${PKG_MANAGER} update has not been run today. Running now..."
    ${UPDATE_PKG_CACHE} &> /dev/null
    echo " done!"
  fi
}

notify_package_updates_available() {
  # Let user know if they have outdated packages on their system and
  # advise them to run a package update at soonest possible.
  echo ":::"
  echo -n "::: Checking ${PKG_MANAGER} for upgraded packages...."
  updatesToInstall=$(eval "${PKG_COUNT}")
  echo " done!"
  echo ":::"
  if [[ ${updatesToInstall} -eq "0" ]]; then
    echo "::: Your system is up to date! Continuing with Pi-hole installation..."
  else
    echo "::: There are ${updatesToInstall} updates available for your system!"
    echo "::: We recommend you update your OS after installing Pi-Hole! "
    echo ":::"
  fi
}

install_dependent_packages() {
  # Install packages passed in via argument array
  # No spinner - conflicts with set -e
  declare -a argArray1=("${!1}")

  if command -v debconf-apt-progress &> /dev/null; then
    debconf-apt-progress -- ${PKG_INSTALL} "${argArray1[@]}"
  else
    for i in "${argArray1[@]}"; do
      echo -n ":::    Checking for $i..."
      package_check_install "${i}" &> /dev/null
      echo " installed!"
    done
  fi
}

CreateLogFile() {
  # Create logfiles if necessary
  echo ":::"
  echo -n "::: Creating log file and changing owner to dnsmasq..."
  if [ ! -f /var/log/pihole.log ]; then
    touch /var/log/pihole.log
    chmod 644 /var/log/pihole.log
    chown "${DNSMASQ_USER}":root /var/log/pihole.log
    echo " done!"
  else
    echo " already exists!"
  fi
}

installPiholeWeb() {
<<<<<<< HEAD
	# Install the web interface
	echo ":::"
	echo "::: Installing pihole custom index page..."
	if [ -d "/var/www/html/pihole" ]; then
	  if [ -f "/var/www/html/pihole/index.php" ]; then
	    echo ":::     Existing index.php detected, not overwriting"
	  else
	    echo -n ":::     index.php missing, replacing... "
	    cp /etc/.pihole/advanced/index.php /var/www/html/pihole/
	    echo " done!"
	  fi

	  if [ -f "/var/www/html/pihole/index.js" ]; then
	    echo ":::     Existing index.js detected, not overwriting"
	  else
	    echo -n ":::     index.js missing, replacing... "
	    cp /etc/.pihole/advanced/index.js /var/www/html/pihole/
	    echo " done!"
	  fi

	  if [ -f "/var/www/html/admin/blockingpage.css" ]; then
	    echo ":::     Existing blockingpage.css detected, not overwriting"
	  else
	    echo -n ":::     index.css missing, replacing... "
	    cp /etc/.pihole/advanced/blockingpage.css /var/www/html/admin
	    echo " done!"
	  fi

	else
		mkdir /var/www/html/pihole
		if [ -f /var/www/html/index.lighttpd.html ]; then
			mv /var/www/html/index.lighttpd.html /var/www/html/index.lighttpd.orig
		else
			printf "\n:::\tNo default index.lighttpd.html file found... not backing up"
		fi
		cp /etc/.pihole/advanced/index.* /var/www/html/pihole/.
		echo " done!"
	fi
	# Install Sudoer file
	echo ":::"
	echo -n "::: Installing sudoer file..."
	mkdir -p /etc/sudoers.d/
	cp /etc/.pihole/advanced/pihole.sudo /etc/sudoers.d/pihole
	chmod 0440 /etc/sudoers.d/pihole
	echo " done!"
=======
  # Install the web interface
  echo ":::"
  echo "::: Installing pihole custom index page..."
  if [ -d "/var/www/html/pihole" ]; then
    if [ -f "/var/www/html/pihole/index.html" ]; then
      echo ":::     Existing index.html detected, not overwriting"
    else
      echo -n ":::     index.html missing, replacing... "
      cp /etc/.pihole/advanced/index.html /var/www/html/pihole/
      echo " done!"
    fi

    if [ -f "/var/www/html/pihole/index.js" ]; then
      echo ":::     Existing index.js detected, not overwriting"
    else
      echo -n ":::     index.js missing, replacing... "
      cp /etc/.pihole/advanced/index.js /var/www/html/pihole/
      echo " done!"
    fi

  else
    mkdir /var/www/html/pihole
    if [ -f /var/www/html/index.lighttpd.html ]; then
      mv /var/www/html/index.lighttpd.html /var/www/html/index.lighttpd.orig
    else
      printf "\n:::\tNo default index.lighttpd.html file found... not backing up"
    fi
    cp /etc/.pihole/advanced/index.* /var/www/html/pihole/.
    echo " done!"
  fi
  # Install Sudoer file
  echo ":::"
  echo -n "::: Installing sudoer file..."
  mkdir -p /etc/sudoers.d/
  cp /etc/.pihole/advanced/pihole.sudo /etc/sudoers.d/pihole
  chmod 0440 /etc/sudoers.d/pihole
  echo " done!"
>>>>>>> 8f402f5c
}

installCron() {
  # Install the cron job
  echo ":::"
  echo -n "::: Installing latest Cron script..."
  cp /etc/.pihole/advanced/pihole.cron /etc/cron.d/pihole
  echo " done!"
}

runGravity() {
  # Run gravity.sh to build blacklists
  echo ":::"
  echo "::: Preparing to run gravity.sh to refresh hosts..."
  if ls /etc/pihole/list* 1> /dev/null 2>&1; then
    echo "::: Cleaning up previous install (preserving whitelist/blacklist)"
    rm /etc/pihole/list.*
  fi
  echo "::: Running gravity.sh"
  /opt/pihole/gravity.sh
}

create_pihole_user() {
  # Check if user pihole exists and create if not
  echo "::: Checking if user 'pihole' exists..."
  id -u pihole &> /dev/null && echo "::: User 'pihole' already exists" || (echo "::: User 'pihole' doesn't exist. Creating..." && useradd -r -s /usr/sbin/nologin pihole)
}

configureFirewall() {
  # Allow HTTP and DNS traffic
  if [ -x "$(command -v firewall-cmd)" ]; then
    firewall-cmd --state &> /dev/null && ( echo "::: Configuring firewalld for httpd and dnsmasq.." && firewall-cmd --permanent --add-port=80/tcp && firewall-cmd --permanent --add-port=53/tcp \
    && firewall-cmd --permanent --add-port=53/udp && firewall-cmd --reload) || echo "::: FirewallD not enabled"
  elif [ -x "$(command -v iptables)" ]; then
    echo "::: Configuring iptables for httpd and dnsmasq.."
    iptables -A INPUT -p tcp -m tcp --dport 80 -j ACCEPT
    iptables -A INPUT -p tcp -m tcp --dport 53 -j ACCEPT
    iptables -A INPUT -p udp -m udp --dport 53 -j ACCEPT
  else
    echo "::: No firewall detected.. skipping firewall configuration."
  fi
}

finalExports() {
  # Update variables in setupVars.conf file
  if [ -e "${setupVars}" ]; then
    sed -i.update.bak '/PIHOLE_INTERFACE/d;/IPV4_ADDRESS/d;/IPV6_ADDRESS/d;/PIHOLE_DNS_1/d;/PIHOLE_DNS_2/d;/QUERY_LOGGING/d;' "${setupVars}"
  fi
    {
  echo "PIHOLE_INTERFACE=${PIHOLE_INTERFACE}"
  echo "IPV4_ADDRESS=${IPV4_ADDRESS}"
  echo "IPV6_ADDRESS=${IPV6_ADDRESS}"
  echo "PIHOLE_DNS_1=${PIHOLE_DNS_1}"
  echo "PIHOLE_DNS_2=${PIHOLE_DNS_2}"
  echo "QUERY_LOGGING=${QUERY_LOGGING}"
    }>> "${setupVars}"
}

installPihole() {
  # Install base files and web interface
  create_pihole_user
  if [ ! -d "/var/www/html" ]; then
    mkdir -p /var/www/html
  fi
  chown ${LIGHTTPD_USER}:${LIGHTTPD_GROUP} /var/www/html
  chmod 775 /var/www/html
  usermod -a -G ${LIGHTTPD_GROUP} pihole
  if [ -x "$(command -v lighty-enable-mod)" ]; then
    lighty-enable-mod fastcgi fastcgi-php > /dev/null || true
  else
    printf "\n:::\tWarning: 'lighty-enable-mod' utility not found. Please ensure fastcgi is enabled if you experience issues.\n"
  fi
  installScripts
  installConfigs
  CreateLogFile
  configureSelinux
  installPiholeWeb
  installCron
  configureFirewall
  finalExports
  runGravity
}

accountForRefactor() {
  # At some point in the future this list can be pruned, for now we'll need it to ensure updates don't break.

  # Refactoring of install script has changed the name of a couple of variables. Sort them out here.

  sed -i 's/piholeInterface/PIHOLE_INTERFACE/g' ${setupVars}
  sed -i 's/IPv4_address/IPV4_ADDRESS/g' ${setupVars}
  sed -i 's/IPv4addr/IPV4_ADDRESS/g' ${setupVars}
  sed -i 's/IPv6_address/IPV6_ADDRESS/g' ${setupVars}
  sed -i 's/piholeIPv6/IPV6_ADDRESS/g' ${setupVars}
  sed -i 's/piholeDNS1/PIHOLE_DNS_1/g' ${setupVars}
  sed -i 's/piholeDNS2/PIHOLE_DNS_2/g' ${setupVars}

}

updatePihole() {
  accountForRefactor
  # Source ${setupVars} for use in the rest of the functions.
  . ${setupVars}
  # Install base files and web interface
  installScripts
  installConfigs
  CreateLogFile
  configureSelinux
  installPiholeWeb
  installCron
  configureFirewall
  finalExports #re-export setupVars.conf to account for any new vars added in new versions
  runGravity
}

configureSelinux() {
  if [ -x "$(command -v getenforce)" ]; then
    printf "\n::: SELinux Detected\n"
    printf ":::\tChecking for SELinux policy development packages..."
    package_check_install "selinux-policy-devel" > /dev/null
    echo " installed!"
    printf ":::\tEnabling httpd server side includes (SSI).. "
    setsebool -P httpd_ssi_exec on &> /dev/null && echo "Success" || echo "SELinux not enabled"
    printf "\n:::\tCompiling Pi-Hole SELinux policy..\n"
    if ! [ -x "$(command -v systemctl)" ]; then
      sed -i.bak '/systemd/d' /etc/.pihole/advanced/selinux/pihole.te
    fi
    checkmodule -M -m -o /etc/pihole/pihole.mod /etc/.pihole/advanced/selinux/pihole.te
    semodule_package -o /etc/pihole/pihole.pp -m /etc/pihole/pihole.mod
    semodule -i /etc/pihole/pihole.pp
    rm -f /etc/pihole/pihole.mod
    semodule -l | grep pihole &> /dev/null && echo "::: Installed Pi-Hole SELinux policy" || echo "::: Warning: Pi-Hole SELinux policy did not install."
  fi
}

displayFinalMessage() {
  if (( ${#1} > 0 )) ; then
  # Final completion message to user
  whiptail --msgbox --backtitle "Make it so." --title "Installation Complete!" "Configure your devices to use the Pi-hole as their DNS server using:

IPv4:	${IPV4_ADDRESS%/*}
IPv6:	${IPV6_ADDRESS}

If you set a new IP address, you should restart the Pi.

The install log is in /etc/pihole.
View the web interface at http://pi.hole/admin or http://${IPV4_ADDRESS%/*}/admin
The currently set password is ${1}" ${r} ${c}
  else
  whiptail --msgbox --backtitle "Make it so." --title "Installation Complete!" "Configure your devices to use the Pi-hole as their DNS server using:

IPv4:	${IPV4_ADDRESS%/*}
IPv6:	${IPV6_ADDRESS}

If you set a new IP address, you should restart the Pi.

The install log is in /etc/pihole.
View the web interface at http://pi.hole/admin or http://${IPV4_ADDRESS%/*}/admin" ${r} ${c}
  fi
}

update_dialogs() {
  # reconfigure
  if [ "${reconfigure}" = true ]; then
    opt1a="Repair"
    opt1b="This will retain existing settings"
    strAdd="You will remain on the same version"
  else
    opt1a="Update"
    opt1b="This will retain existing settings."
    strAdd="You will be updated to the latest version."
  fi
  opt2a="Reconfigure"
  opt2b="This will allow you to enter new settings"

  UpdateCmd=$(whiptail --title "Existing Install Detected!" --menu "\n\nWe have detected an existing install.\n\nPlease choose from the following options: \n($strAdd)" ${r} ${c} 2 \
  "${opt1a}"  "${opt1b}" \
  "${opt2a}"  "${opt2b}" 3>&2 2>&1 1>&3)

  if [[ $? = 0 ]];then
    case ${UpdateCmd} in
      ${opt1a})
        echo "::: ${opt1a} option selected."
        useUpdateVars=true
        ;;
      ${opt2a})
        echo "::: ${opt2a} option selected"
        useUpdateVars=false
        ;;
    esac
  else
    echo "::: Cancel selected. Exiting..."
    exit 1
  fi
}

main() {
# Check arguments for the undocumented flags
  for var in "$@"; do
    case "$var" in
      "--reconfigure"  ) reconfigure=true;;
      "--i_do_not_follow_recommendations"   ) skipSpaceCheck=false;;
      "--unattended"     ) runUnattended=true;;
    esac
  done

  if [[ -f ${setupVars} ]]; then
    if [[ "${runUnattended}" == true ]]; then
      echo "::: --unattended passed to install script, no whiptail dialogs will be displayed"
      useUpdateVars=true
    else
      update_dialogs
    fi
  fi

  # Start the installer
  # Verify there is enough disk space for the install
  if [[ "${skipSpaceCheck}" == true ]]; then
    echo "::: --i_do_not_follow_recommendations passed to script, skipping free disk space verification!"
  else
    verifyFreeDiskSpace
  fi

  # Update package cache
  update_pacakge_cache

  # Notify user of package availability
  notify_package_updates_available

  # Install packages used by this installation script
  install_dependent_packages INSTALLER_DEPS[@]

  if [[ "${reconfigure}" == true ]]; then
    echo "::: --reconfigure passed to install script. Not downloading/updating local repos"
  else
    # Get Git files for Core and Admin
    getGitFiles ${PI_HOLE_LOCAL_REPO} ${piholeGitUrl}
    getGitFiles ${webInterfaceDir} ${webInterfaceGitUrl}
  fi

  if [[ ${useUpdateVars} == false ]]; then
    # Display welcome dialogs
    welcomeDialogs
    # Create directory for Pi-hole storage
    mkdir -p /etc/pihole/
    # Stop resolver and webserver while installing proceses
    stop_service dnsmasq
    stop_service lighttpd
    # Determine available interfaces
    get_available_interfaces
    # Find interfaces and let the user choose one
    chooseInterface
    # Let the user decide if they want to block ads over IPv4 and/or IPv6
    use4andor6
    # Decide what upstream DNS Servers to use
    setDNS
    # Let the user decide if they want query logging enabled...
    setLogging

    # Install packages used by the Pi-hole
    install_dependent_packages PIHOLE_DEPS[@]

    # Install and log everything to a file
    installPihole | tee ${tmpLog}
  else
    # update packages used by the Pi-hole
    install_dependent_packages PIHOLE_DEPS[@]

    updatePihole | tee ${tmpLog}
  fi

  # Move the log file into /etc/pihole for storage
  mv ${tmpLog} ${instalLogLoc}

  # Add password to web UI if there is none
  pw=""
  if [[ $(grep 'WEBPASSWORD' -c /etc/pihole/setupVars.conf) == 0 ]] ; then
      pw=$(tr -dc _A-Z-a-z-0-9 < /dev/urandom | head -c 8)
      pihole -a -p ${pw}
  fi

  if [[ "${useUpdateVars}" == false ]]; then
      displayFinalMessage ${pw}
  fi

  echo "::: Restarting services..."
  # Start services
  start_service dnsmasq
  enable_service dnsmasq
  start_service lighttpd
  enable_service lighttpd
  echo "::: done."

  echo ":::"
  if [[ "${useUpdateVars}" == false ]]; then
    echo "::: Installation Complete! Configure your devices to use the Pi-hole as their DNS server using:"
    echo ":::     ${IPV4_ADDRESS%/*}"
    echo ":::     ${IPV6_ADDRESS}"
    echo ":::"
    echo "::: If you set a new IP address, you should restart the Pi."
    echo "::: View the web interface at http://pi.hole/admin or http://${IPV4_ADDRESS%/*}/admin"
  else
    echo "::: Update complete!"
  fi

  if (( ${#pw} > 0 )) ; then
    echo ":::"
    echo "::: Note: As security measure a password has been installed for your web interface"
    echo "::: The currently set password is"
    echo ":::                                ${pw}"
    echo ":::"
    echo "::: You can always change it using"
    echo ":::                                pihole -a -p new_password"
  fi

  echo ":::"
  echo "::: The install log is located at: /etc/pihole/install.log"
}

if [[ "${PH_TEST}" != true ]] ; then
  main "$@"
fi<|MERGE_RESOLUTION|>--- conflicted
+++ resolved
@@ -643,25 +643,6 @@
 }
 
 installConfigs() {
-<<<<<<< HEAD
-	# Install the configs from /etc/.pihole to their various locations
-	echo ":::"
-	echo "::: Installing configs..."
-	version_check_dnsmasq
-	if [ ! -d "/etc/lighttpd" ]; then
-		mkdir /etc/lighttpd
-		chown "${USER}":root /etc/lighttpd
-	elif [ -f "/etc/lighttpd/lighttpd.conf" ]; then
-		mv ${lighttpdConfig} ${lighttpdConfig}.orig
-	fi
-	cp /etc/.pihole/advanced/${LIGHTTPD_CFG} ${lighttpdConfig}
-	mkdir -p /var/run/lighttpd
-	chown ${LIGHTTPD_USER}:${LIGHTTPD_GROUP} /var/run/lighttpd
-	mkdir -p /var/cache/lighttpd/compress
-	chown ${LIGHTTPD_USER}:${LIGHTTPD_GROUP} /var/cache/lighttpd/compress
-	mkdir -p /var/cache/lighttpd/uploads
-	chown ${LIGHTTPD_USER}:${LIGHTTPD_GROUP} /var/cache/lighttpd/uploads
-=======
   # Install the configs from /etc/.pihole to their various locations
   echo ":::"
   echo "::: Installing configs..."
@@ -679,7 +660,6 @@
   chown ${LIGHTTPD_USER}:${LIGHTTPD_GROUP} /var/cache/lighttpd/compress
   mkdir -p /var/cache/lighttpd/uploads
   chown ${LIGHTTPD_USER}:${LIGHTTPD_GROUP} /var/cache/lighttpd/uploads
->>>>>>> 8f402f5c
 }
 
 stop_service() {
@@ -787,62 +767,15 @@
 }
 
 installPiholeWeb() {
-<<<<<<< HEAD
-	# Install the web interface
-	echo ":::"
-	echo "::: Installing pihole custom index page..."
-	if [ -d "/var/www/html/pihole" ]; then
-	  if [ -f "/var/www/html/pihole/index.php" ]; then
-	    echo ":::     Existing index.php detected, not overwriting"
-	  else
-	    echo -n ":::     index.php missing, replacing... "
-	    cp /etc/.pihole/advanced/index.php /var/www/html/pihole/
-	    echo " done!"
-	  fi
-
-	  if [ -f "/var/www/html/pihole/index.js" ]; then
-	    echo ":::     Existing index.js detected, not overwriting"
-	  else
-	    echo -n ":::     index.js missing, replacing... "
-	    cp /etc/.pihole/advanced/index.js /var/www/html/pihole/
-	    echo " done!"
-	  fi
-
-	  if [ -f "/var/www/html/admin/blockingpage.css" ]; then
-	    echo ":::     Existing blockingpage.css detected, not overwriting"
-	  else
-	    echo -n ":::     index.css missing, replacing... "
-	    cp /etc/.pihole/advanced/blockingpage.css /var/www/html/admin
-	    echo " done!"
-	  fi
-
-	else
-		mkdir /var/www/html/pihole
-		if [ -f /var/www/html/index.lighttpd.html ]; then
-			mv /var/www/html/index.lighttpd.html /var/www/html/index.lighttpd.orig
-		else
-			printf "\n:::\tNo default index.lighttpd.html file found... not backing up"
-		fi
-		cp /etc/.pihole/advanced/index.* /var/www/html/pihole/.
-		echo " done!"
-	fi
-	# Install Sudoer file
-	echo ":::"
-	echo -n "::: Installing sudoer file..."
-	mkdir -p /etc/sudoers.d/
-	cp /etc/.pihole/advanced/pihole.sudo /etc/sudoers.d/pihole
-	chmod 0440 /etc/sudoers.d/pihole
-	echo " done!"
-=======
   # Install the web interface
   echo ":::"
   echo "::: Installing pihole custom index page..."
   if [ -d "/var/www/html/pihole" ]; then
-    if [ -f "/var/www/html/pihole/index.html" ]; then
-      echo ":::     Existing index.html detected, not overwriting"
+    if [ -f "/var/www/html/pihole/index.php" ]; then
+      echo ":::     Existing index.php detected, not overwriting"
     else
-      echo -n ":::     index.html missing, replacing... "
-      cp /etc/.pihole/advanced/index.html /var/www/html/pihole/
+      echo -n ":::     index.php missing, replacing... "
+      cp /etc/.pihole/advanced/index.php /var/www/html/pihole/
       echo " done!"
     fi
 
@@ -854,11 +787,19 @@
       echo " done!"
     fi
 
+    if [ -f "/var/www/html/admin/blockingpage.css" ]; then
+      echo ":::     Existing blockingpage.css detected, not overwriting"
+    else
+      echo -n ":::     index.css missing, replacing... "
+      cp /etc/.pihole/advanced/blockingpage.css /var/www/html/admin
+      echo " done!"
+    fi
+
   else
     mkdir /var/www/html/pihole
     if [ -f /var/www/html/index.lighttpd.html ]; then
       mv /var/www/html/index.lighttpd.html /var/www/html/index.lighttpd.orig
-    else
+      else
       printf "\n:::\tNo default index.lighttpd.html file found... not backing up"
     fi
     cp /etc/.pihole/advanced/index.* /var/www/html/pihole/.
@@ -871,7 +812,6 @@
   cp /etc/.pihole/advanced/pihole.sudo /etc/sudoers.d/pihole
   chmod 0440 /etc/sudoers.d/pihole
   echo " done!"
->>>>>>> 8f402f5c
 }
 
 installCron() {
